--- conflicted
+++ resolved
@@ -16,1455 +16,731 @@
     2: "Green"
 }
 
-<<<<<<< HEAD
 class ElementFactory:
     def __init__(self):
         # Initialize all game elements
         #####
-        # TODO For the following functions, insert descriptive tell_h()'s
-        def use_bloodthirsty_spider(args):
-            target = args['self'].gc.ask_h('select', {'options': [t.user_id for t in args['self'].gc.getLivePlayers() if t != args['self']]}, args['self'].user_id)['value']
-            args['self'].gc.update_h('select', {})
-            [p for p in args['self'].gc.getLivePlayers() if p.user_id == target][0].moveHP(-2)
-            args['self'].moveHP(-2)
-
-        def use_vampire_bat(args):
-            target = args['self'].gc.ask_h('select', {'options': [t.user_id for t in args['self'].gc.getLivePlayers() if t != args['self']]}, args['self'].user_id)['value']
-            args['self'].gc.update_h('select', {})
-            [p for p in args['self'].gc.getLivePlayers() if p.user_id == target][0].moveHP(-2)
-            args['self'].moveHP(1)
-
-        def use_first_aid(args):
-            target = args['self'].gc.ask_h('select', {'options': [t.user_id for t in args['self'].gc.getLivePlayers()]}, args['self'].user_id)['value']
-            args['self'].gc.update_h('select', {})
-            [p for p in args['self'].gc.getLivePlayers() if p.user_id == target][0].setHP(7)
-
-        def use_moody_goblin(args):
-            players_w_items = [p for p in args['self'].gc.getLivePlayers() if (len(p.equipment) and p != args['self'])]
-            if len(players_w_items):
-                data = {'options': [p.user_id for p in args['self'].gc.getLivePlayers()]}
-                target = args['self'].gc.ask_h('select', data, args['self'].user_id)['value']
-                args['self'].gc.update_h('select', {})
-                target_Player = [p for p in args['self'].gc.getLivePlayers() if p.user_id == target][0]
-                assert(len(target_Player.equipment) > 0)  # TODO For testing purposes
-                data = {'options': [eq.title for eq in target_Player.equipment]}
-                equip = args['self'].gc.ask_h('select', data, args['self'].user_id)['value']
-                args['self'].gc.update_h('select', {})
-                equip_Equipment = [eq for eq in target_Player.equipment if eq.title == equip][0]
-
-                i = target_Player.equipment.index(equip_Equipment)
-                equip_Equipment = target_Player.equipment.pop(i)
-                args['self'].equipment.append(equip_Equipment)
-                equip_Equipment.holder = args['self']
-                args['self'].gc.tell_h("{} stole {}'s {}!".format(args['self'].user_id, target_Player.user_id, equip_Equipment.title))
-            else:
-                args['self'].gc.tell_h("Nobody has any items for {} to steal.".format(args['self'].user_id))
-
-        ##################
-
-        # TODO Hermit cards, Characters, and Areas
-
-        # Initialize cards and decks
-        self.WHITE_CARDS = [
-            card.Card(
-                title = "Holy Robe",
-                desc = "Your attacks do 1 less damage and the amount of damage you receive from attacks is reduced by 1 point.",
-                color = 0, # 0 : WHITE
-                holder = None,
-                is_equip = True,
-                force_use = False,
-                use = lambda is_attack, amt, orig_amount: max(0, amt - 1)  # applies to both attack and defend
-            ),
-            card.Card(
-                title = "Flare of Judgement",
-                desc = "All characters except yourself receive 2 points of damage.",
-                color = 0,
-                holder = None,
-                is_equip = False,
-                force_use = True,
-                use = lambda args: [p.moveHP(-2) for p in args['self'].gc.getLivePlayers() if p != args['self']]
-            ),
-            card.Card(
-                title = "First Aid",
-                desc = "Place a character's HP marker to 7 (You can choose yourself).",
-                color = 0,
-                holder = None,
-                is_equip = False,
-                force_use = True,
-                use = use_first_aid
-            ),
-            card.Card(
-                title = "Holy Water of Healing",
-                desc = "Heal 2 points of your damage.",
-                color = 0,
-                holder = None,
-                is_equip = False,
-                force_use = True,
-                use = lambda args: args['self'].moveHP(2)
-            ),
-            card.Card(
-                title = "Holy Water of Healing",
-                desc = "Heal 2 points of your damage.",
-                color = 0,
-                holder = None,
-                is_equip = False,
-                force_use = True,
-                use = lambda args: args['self'].moveHP(2)
-            )
-        ]
-
-        self.BLACK_CARDS = [
-            card.Card(
-                title = "Butcher Knife",
-                desc = "If your attack is successful, you give 1 point of extra damage.",
-                color = 1, # 1 : BLACK
-                holder = None,
-                is_equip = True,
-                force_use = False,
-                use = lambda is_attack, amt, orig: amt + is_attack if orig else 0 # if we're attacking give 1 point extra
-            ),
-            card.Card(
-                title = "Chainsaw",
-                desc = "If your attack is successful, you give 1 point of extra damage.",
-                color = 1, # 1 : BLACK
-                holder = None,
-                is_equip = True,
-                force_use = False,
-                use = lambda is_attack, amt, orig: amt + is_attack if orig else 0
-            ),
-            card.Card(
-                title = "Rusted Broad Axe",
-                desc = "If your attack is successful, you give 1 point of extra damage.",
-                color = 1, # 1 : BLACK
-                holder = None,
-                is_equip = True,
-                force_use = False,
-                use = lambda is_attack, amt, orig: amt + is_attack if orig else 0
-            ),
-            card.Card(
-                title = "Moody Goblin",
-                desc = "You steal an equipment card from any character.",
-                color = 1,
-                holder = None,
-                is_equip = False,
-                force_use = True,
-                use = use_moody_goblin
-            ),
-            card.Card(
-                title = "Moody Goblin",
-                desc = "You steal an equipment card from any character.",
-                color = 1,
-                holder = None,
-                is_equip = False,
-                force_use = True,
-                use = use_moody_goblin
-            ),
-            card.Card(
-                title = "Bloodthirsty Spider",
-                desc = "You give 2 points of damage to any character and receive 2 points of damage yourself.",
-                color = 1,
-                holder = None,
-                is_equip = False,
-                force_use = True,
-                use = use_bloodthirsty_spider
-            ),
-            card.Card(
-                title = "Vampire Bat",
-                desc = "You give 2 points of damage to any character and heal 1 point of your own damage.",
-                color = 1,
-                holder = None,
-                is_equip = False,
-                force_use = True,
-                use = use_vampire_bat
-            ),
-            card.Card(
-                title = "Vampire Bat",
-                desc = "You give 2 points of damage to any character and heal 1 point of your own damage.",
-                color = 1,
-                holder = None,
-                is_equip = False,
-                force_use = True,
-                use = use_vampire_bat
-            ),
-            card.Card(
-                title = "Vampire Bat",
-                desc = "You give 2 points of damage to any character and heal 1 point of your own damage.",
-                color = 1,
-                holder = None,
-                is_equip = False,
-                force_use = True,
-                use = use_vampire_bat
-            )
-        ]
-
-        def choose_player(args):
-            args['self'].gc.tell_h("{} is choosing a player...".format(args['self'].user_id))
-            data = {'options': [p.user_id for p in args['self'].gc.getLivePlayers() if p != args['self']]}
+    #####
+    # TODO For the following functions, insert descriptive tell_h()'s
+    def use_bloodthirsty_spider(args):
+        target = args['self'].gc.ask_h('select', {'options': [t.user_id for t in args['self'].gc.getLivePlayers() if t != args['self']]}, args['self'].user_id)['value']
+        args['self'].gc.update_h('select', {})
+        [p for p in args['self'].gc.getLivePlayers() if p.user_id == target][0].moveHP(-2)
+        args['self'].moveHP(-2)
+
+    def use_vampire_bat(args):
+        target = args['self'].gc.ask_h('select', {'options': [t.user_id for t in args['self'].gc.getLivePlayers() if t != args['self']]}, args['self'].user_id)['value']
+        args['self'].gc.update_h('select', {})
+        [p for p in args['self'].gc.getLivePlayers() if p.user_id == target][0].moveHP(-2)
+        args['self'].moveHP(1)
+
+    def use_first_aid(args):
+        target = args['self'].gc.ask_h('select', {'options': [t.user_id for t in args['self'].gc.getLivePlayers()]}, args['self'].user_id)['value']
+        args['self'].gc.update_h('select', {})
+        [p for p in args['self'].gc.getLivePlayers() if p.user_id == target][0].setHP(7)
+
+    def use_moody_goblin(args):
+        players_w_items = [p for p in args['self'].gc.getLivePlayers() if (len(p.equipment) and p != args['self'])]
+        if len(players_w_items):
+            data = {'options': [p.user_id for p in args['self'].gc.getLivePlayers()]}
             target = args['self'].gc.ask_h('select', data, args['self'].user_id)['value']
             args['self'].gc.update_h('select', {})
             target_Player = [p for p in args['self'].gc.getLivePlayers() if p.user_id == target][0]
-            args['self'].gc.tell_h("{} chose {}!".format(args['self'].user_id, target))
-            return target_Player
-
-        def choose_equipment(player, target):
-            data = {'options': [eq.title for eq in target.equipment]}
-            equip = target.gc.ask_h('select', data, player.user_id)['value']
-            player.gc.update_h('select', {})
-            equip_Equipment = [eq for eq in target.equipment if eq.title == equip][0]
-            return equip_Equipment
-
-        def hermit_blackmail(args):
-            target = choose_player(args)
-            # TODO FIX THE FOLLOWING!
-            # Description should come from the card itself!
-            args['self'].gc.direct_h("{} says: {}".format(args['self'].user_id, "I bet you're either a Neutral or Hunter. If so, you must either give an Equipment card to the current player or receive 1 damage!"), target.socket_id)
-            # END FIX
-
-            if target.character.alleg > 0: ## neutral or hunter
-                target.gc.direct_h("You are a {}. Make a choice.".format(ALLEGIANCE_MAP[target.character.alleg]), target.socket_id)
-                if len(target.equipment):
-                    data = {'options': ["Give an equipment card", "Receive 1 damage"]}
-                else:
-                    data = {'options': ["Receive 1 damage"]}
-                decision = target.gc.ask_h('select', data, target.user_id)['value']
-                target.gc.update_h('select', {})
-                if decision == "Give an equipment card":
-                    target.gc.tell_h("{} is choosing an equipment card to give to {}...".format(target.user_id, args['self'].user_id))
-                    eq = choose_equipment(target, target)
-                    i = target.equipment.index(eq)
-                    eq = target.equipment.pop(i)
-                    args['self'].equipment.append(eq)
-                    eq.holder = args['self']
-                    args['self'].gc.tell_h("{} gave {} their {}!".format(target.user_id, args['self'].user_id, eq.title))
-                else:
-                    new_hp = target.moveHP(-1)
-                    target.gc.tell_h("{}'s HP is now {}!".format(target.user_id, new_hp))
-            else:
-                target.gc.direct_h("You are a {}. Do nothing.".format(ALLEGIANCE_MAP[target.character.alleg]), target.socket_id)
-                data = {'options': ['Do nothing']}
-                target.gc.ask_h('yesno', data, target.user_id)['value']
-                target.gc.update_h('select', {})
-                target.gc.tell_h("{} did nothing.".format(target.user_id))
-
-        def hermit_greed(args):
-            target = choose_player(args)
-            # TODO FIX THE FOLLOWING!
-            # Description should come from the card itself!
-            args['self'].gc.direct_h("{} says: {}".format(args['self'].user_id, "I bet you're either a Neutral or a Shadow. If so, you must either give an Equipment card to the current player or receive 1 damage!"), target.socket_id)
-            # END FIX
-
-            if target.character.alleg < 2: ## neutral or shadow
-                target.gc.direct_h("You are a {}. Make a choice.".format(ALLEGIANCE_MAP[target.character.alleg]), target.socket_id)
-                if len(target.equipment):
-                    data = {'options': ["Give an equipment card", "Receive 1 damage"]}
-                else:
-                    data = {'options': ["Receive 1 damage"]}
-                decision = target.gc.ask_h('select', data, target.user_id)['value']
-                target.gc.update_h('select', {})
-                if decision == "Give an equipment card":
-                    target.gc.tell_h("{} is choosing an equipment card to give to {}...".format(target.user_id, args['self'].user_id))
-                    eq = choose_equipment(target, target)
-                    i = target.equipment.index(eq)
-                    eq = target.equipment.pop(i)
-                    args['self'].equipment.append(eq)
-                    eq.holder = args['self']
-                    args['self'].gc.tell_h("{} gave {} their {}!".format(target.user_id, args['self'].user_id, eq.title))
-                else:
-                    new_hp = target.moveHP(-1)
-                    target.gc.tell_h("{}'s HP is now {}!".format(target.user_id, new_hp))
-            else:
-                target.gc.direct_h("You are a {}. Do nothing.".format(ALLEGIANCE_MAP[target.character.alleg]), target.socket_id)
-                data = {'options': ['Do nothing']}
-                target.gc.ask_h('yesno', data, target.user_id)['value']
-                target.gc.update_h('select', {})
-                target.gc.tell_h("{} did nothing.".format(target.user_id))
-
-        def hermit_anger(args):
-            target = choose_player(args)
-            # TODO FIX THE FOLLOWING!
-            # Description should come from the card itself!
-            args['self'].gc.direct_h("{} says: {}".format(args['self'].user_id, "I bet you're either a Hunter or a Shadow. If so, you must either give an Equipment card to the current player or receive 1 damage!"), target.socket_id)
-            # END FIX
-
-            if target.character.alleg in [0, 2]: ## hunter or shadow
-                target.gc.direct_h("You are a {}. Make a choice.".format(ALLEGIANCE_MAP[target.character.alleg]), target.socket_id)
-                if len(target.equipment):
-                    data = {'options': ["Give an equipment card", "Receive 1 damage"]}
-                else:
-                    data = {'options': ["Receive 1 damage"]}
-                decision = target.gc.ask_h('select', data, target.user_id)['value']
-                target.gc.update_h('select', {})
-                if decision == "Give an equipment card":
-                    target.gc.tell_h("{} is choosing an equipment card to give to {}...".format(target.user_id, args['self'].user_id))
-                    eq = choose_equipment(target, target)
-                    i = target.equipment.index(eq)
-                    eq = target.equipment.pop(i)
-                    args['self'].equipment.append(eq)
-                    eq.holder = args['self']
-                    args['self'].gc.tell_h("{} gave {} their {}!".format(target.user_id, args['self'].user_id, eq.title))
-                else:
-                    new_hp = target.moveHP(-1)
-                    target.gc.tell_h("{}'s HP is now {}!".format(target.user_id, new_hp))
-            else:
-                target.gc.direct_h("You are a {}. Do nothing.".format(ALLEGIANCE_MAP[target.character.alleg]), target.socket_id)
-                data = {'options': ['Do nothing']}
-                target.gc.ask_h('yesno', data, target.user_id)['value']
-                target.gc.update_h('select', {})
-                target.gc.tell_h("{} did nothing.".format(target.user_id))
-
-        def hermit_slap(args):
-            target = choose_player(args)
-            # TODO FIX THE FOLLOWING!
-            # Description should come from the card itself!
-            args['self'].gc.direct_h("{} says: {}".format(args['self'].user_id, "If hunter, then 1 damage"), target.socket_id)
-            # END FIX
-
-            if target.character.alleg == 2: ## hunter
-                target.gc.direct_h("You are a {}.".format(ALLEGIANCE_MAP[target.character.alleg]), target.socket_id)
+            assert(len(target_Player.equipment) > 0)  # TODO For testing purposes
+            data = {'options': [eq.title for eq in target_Player.equipment]}
+            equip = args['self'].gc.ask_h('select', data, args['self'].user_id)['value']
+            args['self'].gc.update_h('select', {})
+            equip_Equipment = [eq for eq in target_Player.equipment if eq.title == equip][0]
+
+            i = target_Player.equipment.index(equip_Equipment)
+            equip_Equipment = target_Player.equipment.pop(i)
+            args['self'].equipment.append(equip_Equipment)
+            equip_Equipment.holder = args['self']
+            args['self'].gc.tell_h("{} stole {}'s {}!".format(args['self'].user_id, target_Player.user_id, equip_Equipment.title))
+        else:
+            args['self'].gc.tell_h("Nobody has any items for {} to steal.".format(args['self'].user_id))
+
+    ##################
+
+
+
+    # TODO Hermit cards, Characters, and Areas
+
+    # Initialize cards and decks
+    WHITE_CARDS = [
+        card.Card(
+            title = "Holy Robe",
+            desc = "Your attacks do 1 less damage and the amount of damage you receive from attacks is reduced by 1 point.",
+            color = 0, # 0 : WHITE
+            holder = None,
+            is_equip = True,
+            force_use = False,
+            use = lambda is_attack, amt: max(0, amt - 1)  # applies to both attack and defend
+        ),
+        card.Card(
+            title = "Flare of Judgement",
+            desc = "All characters except yourself receive 2 points of damage.",
+            color = 0,
+            holder = None,
+            is_equip = False,
+            force_use = True,
+            use = lambda args: [p.moveHP(-2) for p in args['self'].gc.getLivePlayers() if p != args['self']]
+        ),
+        card.Card(
+            title = "First Aid",
+            desc = "Place a character's HP marker to 7 (You can choose yourself).",
+            color = 0,
+            holder = None,
+            is_equip = False,
+            force_use = True,
+            use = use_first_aid
+        ),
+        card.Card(
+            title = "Holy Water of Healing",
+            desc = "Heal 2 points of your damage.",
+            color = 0,
+            holder = None,
+            is_equip = False,
+            force_use = True,
+            use = lambda args: args['self'].moveHP(2)
+        ),
+        card.Card(
+            title = "Holy Water of Healing",
+            desc = "Heal 2 points of your damage.",
+            color = 0,
+            holder = None,
+            is_equip = False,
+            force_use = True,
+            use = lambda args: args['self'].moveHP(2)
+        )
+    ]
+
+    BLACK_CARDS = [
+        card.Card(
+            title = "Butcher Knife",
+            desc = "If your attack is successful, you give 1 point of extra damage.",
+            color = 1, # 1 : BLACK
+            holder = None,
+            is_equip = True,
+            force_use = False,
+            use = lambda is_attack, amt: amt + is_attack if amt else amt # if we're attacking give 1 point extra
+        ),
+        card.Card(
+            title = "Chainsaw",
+            desc = "If your attack is successful, you give 1 point of extra damage.",
+            color = 1, # 1 : BLACK
+            holder = None,
+            is_equip = True,
+            force_use = False,
+            use = lambda is_attack, amt: amt + is_attack if amt else amt
+        ),
+        card.Card(
+            title = "Rusted Broad Axe",
+            desc = "If your attack is successful, you give 1 point of extra damage.",
+            color = 1, # 1 : BLACK
+            holder = None,
+            is_equip = True,
+            force_use = False,
+            use = lambda is_attack, amt: amt + is_attack if amt else amt
+        ),
+        card.Card(
+            title = "Moody Goblin",
+            desc = "You steal an equipment card from any character.",
+            color = 1,
+            holder = None,
+            is_equip = False,
+            force_use = True,
+            use = use_moody_goblin
+        ),
+        card.Card(
+            title = "Moody Goblin",
+            desc = "You steal an equipment card from any character.",
+            color = 1,
+            holder = None,
+            is_equip = False,
+            force_use = True,
+            use = use_moody_goblin
+        ),
+        card.Card(
+            title = "Bloodthirsty Spider",
+            desc = "You give 2 points of damage to any character and receive 2 points of damage yourself.",
+            color = 1,
+            holder = None,
+            is_equip = False,
+            force_use = True,
+            use = use_bloodthirsty_spider
+        ),
+        card.Card(
+            title = "Vampire Bat",
+            desc = "You give 2 points of damage to any character and heal 1 point of your own damage.",
+            color = 1,
+            holder = None,
+            is_equip = False,
+            force_use = True,
+            use = use_vampire_bat
+        ),
+        card.Card(
+            title = "Vampire Bat",
+            desc = "You give 2 points of damage to any character and heal 1 point of your own damage.",
+            color = 1,
+            holder = None,
+            is_equip = False,
+            force_use = True,
+            use = use_vampire_bat
+        ),
+        card.Card(
+            title = "Vampire Bat",
+            desc = "You give 2 points of damage to any character and heal 1 point of your own damage.",
+            color = 1,
+            holder = None,
+            is_equip = False,
+            force_use = True,
+            use = use_vampire_bat
+        )
+    ]
+
+    def choose_player(args):
+        args['self'].gc.tell_h("{} is choosing a player...".format(args['self'].user_id))
+        data = {'options': [p.user_id for p in args['self'].gc.getLivePlayers() if p != args['self']]}
+        target = args['self'].gc.ask_h('select', data, args['self'].user_id)['value']
+        args['self'].gc.update_h('select', {})
+        target_Player = [p for p in args['self'].gc.getLivePlayers() if p.user_id == target][0]
+        args['self'].gc.tell_h("{} chose {}!".format(args['self'].user_id, target))
+        return target_Player
+
+    def choose_equipment(player, target):
+        data = {'options': [eq.title for eq in target.equipment]}
+        equip = target.gc.ask_h('select', data, player.user_id)['value']
+        player.gc.update_h('select', {})
+        equip_Equipment = [eq for eq in target.equipment if eq.title == equip][0]
+        return equip_Equipment
+
+    def hermit_blackmail(args):
+        target = choose_player(args)
+        # TODO FIX THE FOLLOWING!
+        # Description should come from the card itself!
+        args['self'].gc.direct_h("{} says: {}".format(args['self'].user_id, "I bet you're either a Neutral or Hunter. If so, you must either give an Equipment card to the current player or receive 1 damage!"), target.socket_id)
+        # END FIX
+
+        if target.character.alleg > 0: ## neutral or hunter
+            target.gc.direct_h("You are a {}. Make a choice.".format(ALLEGIANCE_MAP[target.character.alleg]), target.socket_id)
+            if len(target.equipment):
+                data = {'options': ["Give an equipment card", "Receive 1 damage"]}
+            else:
+                data = {'options': ["Receive 1 damage"]}
+            decision = target.gc.ask_h('select', data, target.user_id)['value']
+            target.gc.update_h('select', {})
+            if decision == "Give an equipment card":
+                target.gc.tell_h("{} is choosing an equipment card to give to {}...".format(target.user_id, args['self'].user_id))
+                eq = choose_equipment(target, target)
+                i = target.equipment.index(eq)
+                eq = target.equipment.pop(i)
+                args['self'].equipment.append(eq)
+                eq.holder = args['self']
+                args['self'].gc.tell_h("{} gave {} their {}!".format(target.user_id, args['self'].user_id, eq.title))
+            else:
+                new_hp = target.moveHP(-1)
+                target.gc.tell_h("{}'s HP is now {}!".format(target.user_id, new_hp))
+        else:
+            target.gc.direct_h("You are a {}. Do nothing.".format(ALLEGIANCE_MAP[target.character.alleg]), target.socket_id)
+            data = {'options': ['Do nothing']}
+            target.gc.ask_h('yesno', data, target.user_id)['value']
+            target.gc.update_h('yesno', {})
+            target.gc.tell_h("{} did nothing.".format(target.user_id))
+
+    def hermit_greed(args):
+        target = choose_player(args)
+        # TODO FIX THE FOLLOWING!
+        # Description should come from the card itself!
+        args['self'].gc.direct_h("{} says: {}".format(args['self'].user_id, "I bet you're either a Neutral or a Shadow. If so, you must either give an Equipment card to the current player or receive 1 damage!"), target.socket_id)
+        # END FIX
+
+        if target.character.alleg < 2: ## neutral or shadow
+            target.gc.direct_h("You are a {}. Make a choice.".format(ALLEGIANCE_MAP[target.character.alleg]), target.socket_id)
+            if len(target.equipment):
+                data = {'options': ["Give an equipment card", "Receive 1 damage"]}
+            else:
+                data = {'options': ["Receive 1 damage"]}
+            decision = target.gc.ask_h('select', data, target.user_id)['value']
+            target.gc.update_h('select', {})
+            if decision == "Give an equipment card":
+                target.gc.tell_h("{} is choosing an equipment card to give to {}...".format(target.user_id, args['self'].user_id))
+                eq = choose_equipment(target, target)
+                i = target.equipment.index(eq)
+                eq = target.equipment.pop(i)
+                args['self'].equipment.append(eq)
+                eq.holder = args['self']
+                args['self'].gc.tell_h("{} gave {} their {}!".format(target.user_id, args['self'].user_id, eq.title))
+            else:
+                new_hp = target.moveHP(-1)
+                target.gc.tell_h("{}'s HP is now {}!".format(target.user_id, new_hp))
+        else:
+            target.gc.direct_h("You are a {}. Do nothing.".format(ALLEGIANCE_MAP[target.character.alleg]), target.socket_id)
+            data = {'options': ['Do nothing']}
+            target.gc.ask_h('yesno', data, target.user_id)['value']
+            target.gc.update_h('yesno', {})
+            target.gc.tell_h("{} did nothing.".format(target.user_id))
+
+    def hermit_anger(args):
+        target = choose_player(args)
+        # TODO FIX THE FOLLOWING!
+        # Description should come from the card itself!
+        args['self'].gc.direct_h("{} says: {}".format(args['self'].user_id, "I bet you're either a Hunter or a Shadow. If so, you must either give an Equipment card to the current player or receive 1 damage!"), target.socket_id)
+        # END FIX
+
+        if target.character.alleg in [0, 2]: ## hunter or shadow
+            target.gc.direct_h("You are a {}. Make a choice.".format(ALLEGIANCE_MAP[target.character.alleg]), target.socket_id)
+            if len(target.equipment):
+                data = {'options': ["Give an equipment card", "Receive 1 damage"]}
+            else:
+                data = {'options': ["Receive 1 damage"]}
+            decision = target.gc.ask_h('select', data, target.user_id)['value']
+            target.gc.update_h('select', {})
+            if decision == "Give an equipment card":
+                target.gc.tell_h("{} is choosing an equipment card to give to {}...".format(target.user_id, args['self'].user_id))
+                eq = choose_equipment(target, target)
+                i = target.equipment.index(eq)
+                eq = target.equipment.pop(i)
+                args['self'].equipment.append(eq)
+                eq.holder = args['self']
+                args['self'].gc.tell_h("{} gave {} their {}!".format(target.user_id, args['self'].user_id, eq.title))
+            else:
+                new_hp = target.moveHP(-1)
+                target.gc.tell_h("{}'s HP is now {}!".format(target.user_id, new_hp))
+        else:
+            target.gc.direct_h("You are a {}. Do nothing.".format(ALLEGIANCE_MAP[target.character.alleg]), target.socket_id)
+            data = {'options': ['Do nothing']}
+            target.gc.ask_h('yesno', data, target.user_id)['value']
+            target.gc.update_h('yesno', {})
+            target.gc.tell_h("{} did nothing.".format(target.user_id))
+
+    def hermit_slap(args):
+        target = choose_player(args)
+        # TODO FIX THE FOLLOWING!
+        # Description should come from the card itself!
+        args['self'].gc.direct_h("{} says: {}".format(args['self'].user_id, "If hunter, then 1 damage"), target.socket_id)
+        # END FIX
+
+        if target.character.alleg == 2: ## hunter
+            target.gc.direct_h("You are a {}.".format(ALLEGIANCE_MAP[target.character.alleg]), target.socket_id)
+            data = {'options': ["Receive 1 damage"]}
+            target.gc.ask_h('select', data, target.user_id)['value']
+            target.gc.update_h('select', {})
+            new_hp = target.moveHP(-1)
+            target.gc.tell_h("{}'s HP is now {}!".format(target.user_id, new_hp))
+        else:
+            target.gc.direct_h("You are a {}. Do nothing.".format(ALLEGIANCE_MAP[target.character.alleg]), target.socket_id)
+            data = {'options': ['Do nothing']}
+            target.gc.ask_h('yesno', data, target.user_id)['value']
+            target.gc.update_h('yesno', {})
+            target.gc.tell_h("{} did nothing.".format(target.user_id))
+
+    def hermit_spell(args):
+        target = choose_player(args)
+        # TODO FIX THE FOLLOWING!
+        # Description should come from the card itself!
+        args['self'].gc.direct_h("{} says: {}".format(args['self'].user_id, "If shadow, then 1 damage"), target.socket_id)
+        # END FIX
+
+        if target.character.alleg == 0: ## shadow
+            target.gc.direct_h("You are a {}.".format(ALLEGIANCE_MAP[target.character.alleg]), target.socket_id)
+            data = {'options': ["Receive 1 damage"]}
+            target.gc.ask_h('select', data, target.user_id)['value']
+            target.gc.update_h('select', {})
+            new_hp = target.moveHP(-1)
+            target.gc.tell_h("{}'s HP is now {}!".format(target.user_id, new_hp))
+        else:
+            target.gc.direct_h("You are a {}. Do nothing.".format(ALLEGIANCE_MAP[target.character.alleg]), target.socket_id)
+            data = {'options': ['Do nothing']}
+            target.gc.ask_h('yesno', data, target.user_id)['value']
+            target.gc.update_h('yesno', {})
+            target.gc.tell_h("{} did nothing.".format(target.user_id))
+
+    def hermit_exorcism(args):
+        target = choose_player(args)
+        # TODO FIX THE FOLLOWING!
+        # Description should come from the card itself!
+        args['self'].gc.direct_h("{} says: {}".format(args['self'].user_id, "If shadow, then 2 damage"), target.socket_id)
+        # END FIX
+
+        if target.character.alleg == 0: ## shadow
+            target.gc.direct_h("You are a {}.".format(ALLEGIANCE_MAP[target.character.alleg]), target.socket_id)
+            data = {'options': ["Receive 1 damage"]}
+            target.gc.ask_h('select', data, target.user_id)['value']
+            target.gc.update_h('select', {})
+            new_hp = target.moveHP(-2)
+            target.gc.tell_h("{}'s HP is now {}!".format(target.user_id, new_hp))
+        else:
+            target.gc.direct_h("You are a {}. Do nothing.".format(ALLEGIANCE_MAP[target.character.alleg]), target.socket_id)
+            data = {'options': ['Do nothing']}
+            target.gc.ask_h('yesno', data, target.user_id)['value']
+            target.gc.update_h('yesno', {})
+            target.gc.tell_h("{} did nothing.".format(target.user_id))
+
+    def hermit_nurturance(args):
+        target = choose_player(args)
+        # TODO FIX THE FOLLOWING!
+        # Description should come from the card itself!
+        args['self'].gc.direct_h("{} says: {}".format(args['self'].user_id, "If neutral, then heal 1 damage"), target.socket_id)
+        # END FIX
+
+        if target.character.alleg == 1: ## neutral
+            target.gc.direct_h("You are a {}.".format(ALLEGIANCE_MAP[target.character.alleg]), target.socket_id)
+            if target.hp == target.character.max_hp:
                 data = {'options': ["Receive 1 damage"]}
                 target.gc.ask_h('select', data, target.user_id)['value']
                 target.gc.update_h('select', {})
                 new_hp = target.moveHP(-1)
-                target.gc.tell_h("{}'s HP is now {}!".format(target.user_id, new_hp))
-            else:
-                target.gc.direct_h("You are a {}. Do nothing.".format(ALLEGIANCE_MAP[target.character.alleg]), target.socket_id)
-                data = {'options': ['Do nothing']}
-                target.gc.ask_h('yesno', data, target.user_id)['value']
+            else:
+                data = {'options': ["Heal 1 damage"]}
+                target.gc.ask_h('select', data, target.user_id)['value']
                 target.gc.update_h('select', {})
-                target.gc.tell_h("{} did nothing.".format(target.user_id))
-
-        def hermit_spell(args):
-            target = choose_player(args)
-            # TODO FIX THE FOLLOWING!
-            # Description should come from the card itself!
-            args['self'].gc.direct_h("{} says: {}".format(args['self'].user_id, "If shadow, then 1 damage"), target.socket_id)
-            # END FIX
-
-            if target.character.alleg == 0: ## shadow
-                target.gc.direct_h("You are a {}.".format(ALLEGIANCE_MAP[target.character.alleg]), target.socket_id)
+                new_hp = target.moveHP(1)
+            target.gc.tell_h("{}'s HP is now {}!".format(target.user_id, new_hp))
+        else:
+            target.gc.direct_h("You are a {}. Do nothing.".format(ALLEGIANCE_MAP[target.character.alleg]), target.socket_id)
+            data = {'options': ['Do nothing']}
+            target.gc.ask_h('yesno', data, target.user_id)['value']
+            target.gc.update_h('yesno', {})
+            target.gc.tell_h("{} did nothing.".format(target.user_id))
+
+    def hermit_aid(args):
+        target = choose_player(args)
+        # TODO FIX THE FOLLOWING!
+        # Description should come from the card itself!
+        args['self'].gc.direct_h("{} says: {}".format(args['self'].user_id, "If hunter, then heal 1 damage"), target.socket_id)
+        # END FIX
+
+        if target.character.alleg == 2: ## hunter
+            target.gc.direct_h("You are a {}.".format(ALLEGIANCE_MAP[target.character.alleg]), target.socket_id)
+            if target.hp == target.character.max_hp:
                 data = {'options': ["Receive 1 damage"]}
                 target.gc.ask_h('select', data, target.user_id)['value']
                 target.gc.update_h('select', {})
                 new_hp = target.moveHP(-1)
-                target.gc.tell_h("{}'s HP is now {}!".format(target.user_id, new_hp))
-            else:
-                target.gc.direct_h("You are a {}. Do nothing.".format(ALLEGIANCE_MAP[target.character.alleg]), target.socket_id)
-                data = {'options': ['Do nothing']}
-                target.gc.ask_h('yesno', data, target.user_id)['value']
+            else:
+                data = {'options': ["Heal 1 damage"]}
+                target.gc.ask_h('select', data, target.user_id)['value']
                 target.gc.update_h('select', {})
-                target.gc.tell_h("{} did nothing.".format(target.user_id))
-
-        def hermit_exorcism(args):
-            target = choose_player(args)
-            # TODO FIX THE FOLLOWING!
-            # Description should come from the card itself!
-            args['self'].gc.direct_h("{} says: {}".format(args['self'].user_id, "If shadow, then 2 damage"), target.socket_id)
-            # END FIX
-
-            if target.character.alleg == 0: ## shadow
-                target.gc.direct_h("You are a {}.".format(ALLEGIANCE_MAP[target.character.alleg]), target.socket_id)
+                new_hp = target.moveHP(1)
+            target.gc.tell_h("{}'s HP is now {}!".format(target.user_id, new_hp))
+        else:
+            target.gc.direct_h("You are a {}. Do nothing.".format(ALLEGIANCE_MAP[target.character.alleg]), target.socket_id)
+            data = {'options': ['Do nothing']}
+            target.gc.ask_h('yesno', data, target.user_id)['value']
+            target.gc.update_h('yesno', {})
+            target.gc.tell_h("{} did nothing.".format(target.user_id))
+
+    def hermit_fiddle(args):
+        target = choose_player(args)
+        # TODO FIX THE FOLLOWING!
+        # Description should come from the card itself!
+        args['self'].gc.direct_h("{} says: {}".format(args['self'].user_id, "If hunter, then heal 1 damage"), target.socket_id)
+        # END FIX
+
+        if target.character.alleg == 0: ## shadow
+            target.gc.direct_h("You are a {}.".format(ALLEGIANCE_MAP[target.character.alleg]), target.socket_id)
+            if target.hp == target.character.max_hp:
                 data = {'options': ["Receive 1 damage"]}
                 target.gc.ask_h('select', data, target.user_id)['value']
                 target.gc.update_h('select', {})
-                new_hp = target.moveHP(-2)
-                target.gc.tell_h("{}'s HP is now {}!".format(target.user_id, new_hp))
-            else:
-                target.gc.direct_h("You are a {}. Do nothing.".format(ALLEGIANCE_MAP[target.character.alleg]), target.socket_id)
-                data = {'options': ['Do nothing']}
-                target.gc.ask_h('yesno', data, target.user_id)['value']
+                new_hp = target.moveHP(-1)
+            else:
+                data = {'options': ["Heal 1 damage"]}
+                target.gc.ask_h('select', data, target.user_id)['value']
                 target.gc.update_h('select', {})
-                target.gc.tell_h("{} did nothing.".format(target.user_id))
-
-        def hermit_nurturance(args):
-            target = choose_player(args)
-            # TODO FIX THE FOLLOWING!
-            # Description should come from the card itself!
-            args['self'].gc.direct_h("{} says: {}".format(args['self'].user_id, "If neutral, then heal 1 damage"), target.socket_id)
-            # END FIX
-
-            if target.character.alleg == 1: ## neutral
-                target.gc.direct_h("You are a {}.".format(ALLEGIANCE_MAP[target.character.alleg]), target.socket_id)
-                if target.hp == target.character.max_hp:
-                    data = {'options': ["Receive 1 damage"]}
-                    target.gc.ask_h('select', data, target.user_id)['value']
-                    target.gc.update_h('select', {})
-                    new_hp = target.moveHP(-1)
-                else:
-                    data = {'options': ["Heal 1 damage"]}
-                    target.gc.ask_h('select', data, target.user_id)['value']
-                    target.gc.update_h('select', {})
-                    new_hp = target.moveHP(1)
-                target.gc.tell_h("{}'s HP is now {}!".format(target.user_id, new_hp))
-            else:
-                target.gc.direct_h("You are a {}. Do nothing.".format(ALLEGIANCE_MAP[target.character.alleg]), target.socket_id)
-                data = {'options': ['Do nothing']}
-                target.gc.ask_h('yesno', data, target.user_id)['value']
-                target.gc.update_h('select', {})
-                target.gc.tell_h("{} did nothing.".format(target.user_id))
-
-        def hermit_aid(args):
-            target = choose_player(args)
-            # TODO FIX THE FOLLOWING!
-            # Description should come from the card itself!
-            args['self'].gc.direct_h("{} says: {}".format(args['self'].user_id, "If hunter, then heal 1 damage"), target.socket_id)
-            # END FIX
-
-            if target.character.alleg == 2: ## hunter
-                target.gc.direct_h("You are a {}.".format(ALLEGIANCE_MAP[target.character.alleg]), target.socket_id)
-                if target.hp == target.character.max_hp:
-                    data = {'options': ["Receive 1 damage"]}
-                    target.gc.ask_h('select', data, target.user_id)['value']
-                    target.gc.update_h('select', {})
-                    new_hp = target.moveHP(-1)
-                else:
-                    data = {'options': ["Heal 1 damage"]}
-                    target.gc.ask_h('select', data, target.user_id)['value']
-                    target.gc.update_h('select', {})
-                    new_hp = target.moveHP(1)
-                target.gc.tell_h("{}'s HP is now {}!".format(target.user_id, new_hp))
-            else:
-                target.gc.direct_h("You are a {}. Do nothing.".format(ALLEGIANCE_MAP[target.character.alleg]), target.socket_id)
-                data = {'options': ['Do nothing']}
-                target.gc.ask_h('yesno', data, target.user_id)['value']
-                target.gc.update_h('select', {})
-                target.gc.tell_h("{} did nothing.".format(target.user_id))
-
-        def hermit_fiddle(args):
-            target = choose_player(args)
-            # TODO FIX THE FOLLOWING!
-            # Description should come from the card itself!
-            args['self'].gc.direct_h("{} says: {}".format(args['self'].user_id, "If hunter, then heal 1 damage"), target.socket_id)
-            # END FIX
-
-            if target.character.alleg == 0: ## shadow
-                target.gc.direct_h("You are a {}.".format(ALLEGIANCE_MAP[target.character.alleg]), target.socket_id)
-                if target.hp == target.character.max_hp:
-                    data = {'options': ["Receive 1 damage"]}
-                    target.gc.ask_h('select', data, target.user_id)['value']
-                    target.gc.update_h('select', {})
-                    new_hp = target.moveHP(-1)
-                else:
-                    data = {'options': ["Heal 1 damage"]}
-                    target.gc.ask_h('select', data, target.user_id)['value']
-                    target.gc.update_h('select', {})
-                    new_hp = target.moveHP(1)
-                target.gc.tell_h("{}'s HP is now {}!".format(target.user_id, new_hp))
-            else:
-                target.gc.direct_h("You are a {}. Do nothing.".format(ALLEGIANCE_MAP[target.character.alleg]), target.socket_id)
-                data = {'options': ['Do nothing']}
-                target.gc.ask_h('yesno', data, target.user_id)['value']
-                target.gc.update_h('select', {})
-                target.gc.tell_h("{} did nothing.".format(target.user_id))
-
-
-        self.GREEN_CARDS = [
-            card.Card(
-                title = "a Hermit Card",
-                desc = "I bet you're either a Neutral or a Hunter. If so, you must either give an Equipment card to the current player or receive 1 damage!",
-                color = 2, # 2: GREEN
-                holder = None,
-                is_equip = False,
-                force_use = True,
-                use = hermit_blackmail
-            ),
-            card.Card(
-                title = "a Hermit Card",
-                desc = "I bet you're either a Neutral or a Hunter. If so, you must either give an Equipment card to the current player or receive 1 damage!",
-                color = 2, # 2: GREEN
-                holder = None,
-                is_equip = False,
-                force_use = True,
-                use = hermit_blackmail
-            ),
-            card.Card(
-                title = "a Hermit Card",
-                desc = "I bet you're either a Neutral or a Shadow. If so, you must either give an Equipment card to the current player or receive 1 damage!",
-                color = 2, # 2: GREEN
-                holder = None,
-                is_equip = False,
-                force_use = True,
-                use = hermit_greed
-            ),
-            card.Card(
-                title = "a Hermit Card",
-                desc = "I bet you're either a Neutral or a Shadow. If so, you must either give an Equipment card to the current player or receive 1 damage!",
-                color = 2, # 2: GREEN
-                holder = None,
-                is_equip = False,
-                force_use = True,
-                use = hermit_greed
-            ),
-            card.Card(
-                title = "a Hermit Card",
-                desc = "I bet you're either a Hunter or a Shadow. If so, you must either give an Equipment card to the current player or receive 1 damage!",
-                color = 2, # 2: GREEN
-                holder = None,
-                is_equip = False,
-                force_use = True,
-                use = hermit_anger
-            ),
-            card.Card(
-                title = "a Hermit Card",
-                desc = "I bet you're either a Hunter or a Shadow. If so, you must either give an Equipment card to the current player or receive 1 damage!",
-                color = 2, # 2: GREEN
-                holder = None,
-                is_equip = False,
-                force_use = True,
-                use = hermit_anger
-            ),
-            card.Card(
-                title = "a Hermit Card",
-                desc = "I bet you're a Hunter. If so, you receive 1 damage!",
-                color = 2, # 2: GREEN
-                holder = None,
-                is_equip = False,
-                force_use = True,
-                use = hermit_slap
-            ),
-            card.Card(
-                title = "a Hermit Card",
-                desc = "I bet you're a Hunter. If so, you receive 1 damage!",
-                color = 2, # 2: GREEN
-                holder = None,
-                is_equip = False,
-                force_use = True,
-                use = hermit_slap
-            ),
-            card.Card(
-                title = "a Hermit Card",
-                desc = "I bet you're a Shadow. If so, you receive 1 damage!",
-                color = 2, # 2: GREEN
-                holder = None,
-                is_equip = False,
-                force_use = True,
-                use = hermit_spell
-            ),
-            card.Card(
-                title = "a Hermit Card",
-                desc = "I bet you're a Shadow. If so, you receive 2 damage!",
-                color = 2, # 2: GREEN
-                holder = None,
-                is_equip = False,
-                force_use = True,
-                use = hermit_exorcism
-            ),
-            card.Card(
-                title = "a Hermit Card",
-                desc = "I bet you're a Neutral. If so, you heal 1 damage! (However, if you have no damage, then you receive 1 damage!)",
-                color = 2, # 2: GREEN
-                holder = None,
-                is_equip = False,
-                force_use = True,
-                use = hermit_nurturance
-            ),
-            card.Card(
-                title = "a Hermit Card",
-                desc = "I bet you're a Hunter. If so, you heal 1 damage! (However, if you have no damage, then you receive 1 damage!)",
-                color = 2, # 2: GREEN
-                holder = None,
-                is_equip = False,
-                force_use = True,
-                use = hermit_aid
-            ),
-            card.Card(
-                title = "a Hermit Card",
-                desc = "I bet you're a Shadow. If so, you heal 1 damage! (However, if you have no damage, then you receive 1 damage!)",
-                color = 2, # 2: GREEN
-                holder = None,
-                is_equip = False,
-                force_use = True,
-                use = hermit_fiddle
-            )
-        ]
-        self.WHITE_DECK = deck.Deck(cards = self.WHITE_CARDS)
-        self.BLACK_DECK = deck.Deck(cards = self.BLACK_CARDS)
-        self.GREEN_DECK = deck.Deck(cards = self.GREEN_CARDS)
-
-
-        # Initialize characters
-        def shadow_win_cond(gc, player):
-            no_living_hunters = (len([p for p in gc.getLivePlayers() if p.character.alleg == 2]) == 0)
-            neutrals_dead_3 = (len([p for p in gc.getDeadPlayers() if p.character.alleg == 1]) >= 3)
-            print("Living hunters:", [p for p in gc.getLivePlayers() if p.character.alleg == 2])
-            return no_living_hunters or neutrals_dead_3
-
-        def hunter_win_cond(gc, player):
-            no_living_shadows = (len([p for p in gc.getLivePlayers() if p.character.alleg == 0]) == 0)
-            print("Living shadows:", [p for p in gc.getLivePlayers() if p.character.alleg == 0])
-            return no_living_shadows
-
-        def allie_win_cond(gc, player):
-            return (player in gc.getLivePlayers()) and gc.game_over
-
-        self.CHARACTERS = [
-            character.Character(
-                name = "Valkyrie",
-                alleg = 0,  # Shadow
-                max_hp = 13,
-                win_cond = shadow_win_cond,
-                win_cond_desc = "All the Hunter characters are dead or 3 Neutral characters are dead",
-                special = lambda: 0,  # TODO
-                resource_id = "valkyrie"
-            ),
-            character.Character(
-                name = "Vampire",
-                alleg = 0,  # Shadow
-                max_hp = 13,
-                win_cond = shadow_win_cond,
-                win_cond_desc = "All the Hunter characters are dead or 3 Neutral characters are dead",
-                special = lambda: 0,  # TODO
-                resource_id = "vampire"
-            ),
-            character.Character(
-                name = "Allie",
-                alleg = 1,  # Neutral
-                max_hp = 8,
-                win_cond = allie_win_cond,
-                win_cond_desc = "You're not dead when the game is over",
-                special = lambda: 0,  # TODO
-                resource_id = "allie"
-            ),
-            character.Character(
-                name = "George",
-                alleg = 2,  # Hunter
-                max_hp = 14,
-                win_cond = hunter_win_cond,
-                win_cond_desc = "All the Shadow characters are dead",
-                special = lambda: 0,  # TODO
-                resource_id = "george"
-            ),
-            character.Character(
-                name = "Fu-ka",
-                alleg = 2,  # Hunter
-                max_hp = 12,
-                win_cond = hunter_win_cond,
-                win_cond_desc = "All the Shadow characters are dead",
-                special = lambda: 0,  # TODO
-                resource_id = "fu-ka"
-            )
-        ]
-
-        ##########
-        # TODO For the following functions, insert descriptive tell_h()'s
-        def underworld_gate_action(gc, player):
-            data = {'options': ["Draw White Card", "Draw Black Card", "Draw Green Card"]}
-            answer = gc.ask_h('select', data, player.user_id)['value']
-            gc.update_h('select', {})
-            if answer == "Draw White Card":
-                player.drawCard(gc.white_cards)
-            elif answer == "Draw Black Card":
-                player.drawCard(gc.black_cards)
-            else:
-                player.drawCard(gc.green_cards)
-
-        def weird_woods_action(gc, player):
-            data = {'options': [p.user_id for p in gc.getLivePlayers()]}
+                new_hp = target.moveHP(1)
+            target.gc.tell_h("{}'s HP is now {}!".format(target.user_id, new_hp))
+        else:
+            target.gc.direct_h("You are a {}. Do nothing.".format(ALLEGIANCE_MAP[target.character.alleg]), target.socket_id)
+            data = {'options': ['Do nothing']}
+            target.gc.ask_h('yesno', data, target.user_id)['value']
+            target.gc.update_h('yesno', {})
+            target.gc.tell_h("{} did nothing.".format(target.user_id))
+
+
+    GREEN_CARDS = [
+        card.Card(
+            title = "a Hermit Card",
+            desc = "I bet you're either a Neutral or a Hunter. If so, you must either give an Equipment card to the current player or receive 1 damage!",
+            color = 2, # 2: GREEN
+            holder = None,
+            is_equip = False,
+            force_use = True,
+            use = hermit_blackmail
+        ),
+        card.Card(
+            title = "a Hermit Card",
+            desc = "I bet you're either a Neutral or a Hunter. If so, you must either give an Equipment card to the current player or receive 1 damage!",
+            color = 2, # 2: GREEN
+            holder = None,
+            is_equip = False,
+            force_use = True,
+            use = hermit_blackmail
+        ),
+        card.Card(
+            title = "a Hermit Card",
+            desc = "I bet you're either a Neutral or a Shadow. If so, you must either give an Equipment card to the current player or receive 1 damage!",
+            color = 2, # 2: GREEN
+            holder = None,
+            is_equip = False,
+            force_use = True,
+            use = hermit_greed
+        ),
+        card.Card(
+            title = "a Hermit Card",
+            desc = "I bet you're either a Neutral or a Shadow. If so, you must either give an Equipment card to the current player or receive 1 damage!",
+            color = 2, # 2: GREEN
+            holder = None,
+            is_equip = False,
+            force_use = True,
+            use = hermit_greed
+        ),
+        card.Card(
+            title = "a Hermit Card",
+            desc = "I bet you're either a Hunter or a Shadow. If so, you must either give an Equipment card to the current player or receive 1 damage!",
+            color = 2, # 2: GREEN
+            holder = None,
+            is_equip = False,
+            force_use = True,
+            use = hermit_anger
+        ),
+        card.Card(
+            title = "a Hermit Card",
+            desc = "I bet you're either a Hunter or a Shadow. If so, you must either give an Equipment card to the current player or receive 1 damage!",
+            color = 2, # 2: GREEN
+            holder = None,
+            is_equip = False,
+            force_use = True,
+            use = hermit_anger
+        ),
+        card.Card(
+            title = "a Hermit Card",
+            desc = "I bet you're a Hunter. If so, you receive 1 damage!",
+            color = 2, # 2: GREEN
+            holder = None,
+            is_equip = False,
+            force_use = True,
+            use = hermit_slap
+        ),
+        card.Card(
+            title = "a Hermit Card",
+            desc = "I bet you're a Hunter. If so, you receive 1 damage!",
+            color = 2, # 2: GREEN
+            holder = None,
+            is_equip = False,
+            force_use = True,
+            use = hermit_slap
+        ),
+        card.Card(
+            title = "a Hermit Card",
+            desc = "I bet you're a Shadow. If so, you receive 1 damage!",
+            color = 2, # 2: GREEN
+            holder = None,
+            is_equip = False,
+            force_use = True,
+            use = hermit_spell
+        ),
+        card.Card(
+            title = "a Hermit Card",
+            desc = "I bet you're a Shadow. If so, you receive 2 damage!",
+            color = 2, # 2: GREEN
+            holder = None,
+            is_equip = False,
+            force_use = True,
+            use = hermit_exorcism
+        ),
+        card.Card(
+            title = "a Hermit Card",
+            desc = "I bet you're a Neutral. If so, you heal 1 damage! (However, if you have no damage, then you receive 1 damage!)",
+            color = 2, # 2: GREEN
+            holder = None,
+            is_equip = False,
+            force_use = True,
+            use = hermit_nurturance
+        ),
+        card.Card(
+            title = "a Hermit Card",
+            desc = "I bet you're a Hunter. If so, you heal 1 damage! (However, if you have no damage, then you receive 1 damage!)",
+            color = 2, # 2: GREEN
+            holder = None,
+            is_equip = False,
+            force_use = True,
+            use = hermit_aid
+        ),
+        card.Card(
+            title = "a Hermit Card",
+            desc = "I bet you're a Shadow. If so, you heal 1 damage! (However, if you have no damage, then you receive 1 damage!)",
+            color = 2, # 2: GREEN
+            holder = None,
+            is_equip = False,
+            force_use = True,
+            use = hermit_fiddle
+        )
+    ]
+    WHITE_DECK = deck.Deck(cards = WHITE_CARDS)
+    BLACK_DECK = deck.Deck(cards = BLACK_CARDS)
+    GREEN_DECK = deck.Deck(cards = GREEN_CARDS)
+
+
+    # Initialize characters
+    def shadow_win_cond(gc, player):
+        no_living_hunters = (len([p for p in gc.getLivePlayers() if p.character.alleg == 2]) == 0)
+        neutrals_dead_3 = (len([p for p in gc.getDeadPlayers() if p.character.alleg == 1]) >= 3)
+        print("Living hunters:", [p for p in gc.getLivePlayers() if p.character.alleg == 2])
+        return no_living_hunters or neutrals_dead_3
+
+    def hunter_win_cond(gc, player):
+        no_living_shadows = (len([p for p in gc.getLivePlayers() if p.character.alleg == 0]) == 0)
+        print("Living shadows:", [p for p in gc.getLivePlayers() if p.character.alleg == 0])
+        return no_living_shadows
+
+    def allie_win_cond(gc, player):
+        return (player in gc.getLivePlayers()) and gc.game_over
+
+    CHARACTERS = [
+        character.Character(
+            name = "Valkyrie",
+            alleg = 0,  # Shadow
+            max_hp = 13,
+            win_cond = shadow_win_cond,
+            win_cond_desc = "All the Hunter characters are dead or 3 Neutral characters are dead",
+            special = lambda: 0,  # TODO
+            resource_id = "valkyrie"
+        ),
+        character.Character(
+            name = "Vampire",
+            alleg = 0,  # Shadow
+            max_hp = 13,
+            win_cond = shadow_win_cond,
+            win_cond_desc = "All the Hunter characters are dead or 3 Neutral characters are dead",
+            special = lambda: 0,  # TODO
+            resource_id = "vampire"
+        ),
+        character.Character(
+            name = "Allie",
+            alleg = 1,  # Neutral
+            max_hp = 8,
+            win_cond = allie_win_cond,
+            win_cond_desc = "You're not dead when the game is over",
+            special = lambda: 0,  # TODO
+            resource_id = "allie"
+        ),
+        character.Character(
+            name = "George",
+            alleg = 2,  # Hunter
+            max_hp = 14,
+            win_cond = hunter_win_cond,
+            win_cond_desc = "All the Shadow characters are dead",
+            special = lambda: 0,  # TODO
+            resource_id = "george"
+        ),
+        character.Character(
+            name = "Fu-ka",
+            alleg = 2,  # Hunter
+            max_hp = 12,
+            win_cond = hunter_win_cond,
+            win_cond_desc = "All the Shadow characters are dead",
+            special = lambda: 0,  # TODO
+            resource_id = "fu-ka"
+        )
+    ]
+
+    ##########
+    # TODO For the following functions, insert descriptive tell_h()'s
+    def underworld_gate_action(gc, player):
+        data = {'options': ["Draw White Card", "Draw Black Card", "Draw Green Card"]}
+        answer = gc.ask_h('select', data, player.user_id)['value']
+        gc.update_h('select', {})
+        if answer == "Draw White Card":
+            player.drawCard(gc.white_cards)
+        elif answer == "Draw Black Card":
+            player.drawCard(gc.black_cards)
+        else:
+            player.drawCard(gc.green_cards)
+
+    def weird_woods_action(gc, player):
+        data = {'options': [p.user_id for p in gc.getLivePlayers()]}
+        target = gc.ask_h('select', data, player.user_id)['value']
+        gc.update_h('select', {})
+        target_Player = [p for p in gc.getLivePlayers() if p.user_id == target][0]
+
+        data = {'options': ["Heal 1 HP", "Damage 2 HP"]}
+        amount = gc.ask_h('select', data, player.user_id)['value']
+        gc.update_h('select', {})
+        if amount == "Heal 1 HP":
+            target_Player.moveHP(1)
+        else:
+            target_Player.moveHP(-2)
+
+    def erstwhile_altar_action(gc, player):
+        # TODO Only show players with equipment
+        # TODO Handle case: nobody has any equipment
+        players_w_items = [p for p in gc.getLivePlayers() if (len(p.equipment) and p != player)]
+        if len(players_w_items):
+            data = {'options': [p.user_id for p in players_w_items]}
             target = gc.ask_h('select', data, player.user_id)['value']
             gc.update_h('select', {})
-            target_Player = [p for p in gc.getLivePlayers() if p.user_id == target][0]
-
-            data = {'options': ["Heal 1 HP", "Damage 2 HP"]}
-            amount = gc.ask_h('select', data, player.user_id)['value']
+            target_Player = [p for p in players_w_items if p.user_id == target][0]
+
+            data = {'options': [eq.title for eq in target_Player.equipment]}
+            equip = gc.ask_h('select', data, player.user_id)['value']
             gc.update_h('select', {})
-            if amount == "Heal 1 HP":
-                target_Player.moveHP(1)
-            else:
-                target_Player.moveHP(-2)
-
-        def erstwhile_altar_action(gc, player):
-            # TODO Only show players with equipment
-            # TODO Handle case: nobody has any equipment
-            players_w_items = [p for p in gc.getLivePlayers() if (len(p.equipment) and p != player)]
-            if len(players_w_items):
-                data = {'options': [p.user_id for p in players_w_items]}
-                target = gc.ask_h('select', data, player.user_id)['value']
-                gc.update_h('select', {})
-                target_Player = [p for p in players_w_items if p.user_id == target][0]
-
-                data = {'options': [eq.title for eq in target_Player.equipment]}
-                equip = gc.ask_h('select', data, player.user_id)['value']
-                gc.update_h('select', {})
-                equip_Equipment = [eq for eq in target_Player.equipment if eq.title == equip][0]
-
-                i = target_Player.equipment.index(equip_Equipment)
-                equip_Equipment = target_Player.equipment.pop(i)
-                player.equipment.append(equip_Equipment)
-                equip_Equipment.holder = player
-                gc.tell_h("{} stole {}'s {}!".format(player.user_id, target_Player.user_id, equip_Equipment.title))
-            else:
-                gc.tell_h("Nobody has any items for {} to steal.".format(player.user_id))
-
-        #########
-
-        # Initialize areas
-        self.AREAS = [
-            area.Area(
-                name = "Hermit's Cabin",
-                desc = "You may draw a Hermit Card.",
-                domain = [2, 3],
-                # TODO uncomment below once green cards are implemented
-                action = lambda gc, player: player.drawCard(gc.green_cards),
-                resource_id = "hermits-cabin"
-            ),
-            area.Area(
-                name = "Underworld Gate",
-                desc = "You may draw a card from the stack of your choice.",
-                domain = [4, 5],
-                action = underworld_gate_action,
-                resource_id = "underworld-gate"
-            ),
-            area.Area(
-                name = "Church",
-                desc = "You may draw a White Card.",
-                domain = [6],
-                action = lambda gc, player: player.drawCard(gc.white_cards),
-                resource_id = "church"
-            ),
-            area.Area(
-                name = "Cemetery",
-                desc = "You may draw a Black Card.",
-                domain = [8],
-                action = lambda gc, player: player.drawCard(gc.black_cards),
-                resource_id = "cemetery"
-            ),
-            area.Area(
-                name = "Weird Woods",
-                desc = "You may either give 2 damage to any player or heal 1 damage of any player.",
-                domain = [9],
-                action = weird_woods_action,
-                resource_id = "weird-woods"
-            ),
-            area.Area(
-                name = "Erstwhile Altar",
-                desc = "You may steal an equipment card from any player.",
-                domain = [10],
-                action = erstwhile_altar_action,  # TODO
-                resource_id = "erstwhile-altar"
-            )
-        ]
-=======
-#####
-# TODO For the following functions, insert descriptive tell_h()'s
-def use_bloodthirsty_spider(args):
-    target = args['self'].gc.ask_h('select', {'options': [t.user_id for t in args['self'].gc.getLivePlayers() if t != args['self']]}, args['self'].user_id)['value']
-    args['self'].gc.update_h('select', {})
-    [p for p in args['self'].gc.getLivePlayers() if p.user_id == target][0].moveHP(-2)
-    args['self'].moveHP(-2)
-
-def use_vampire_bat(args):
-    target = args['self'].gc.ask_h('select', {'options': [t.user_id for t in args['self'].gc.getLivePlayers() if t != args['self']]}, args['self'].user_id)['value']
-    args['self'].gc.update_h('select', {})
-    [p for p in args['self'].gc.getLivePlayers() if p.user_id == target][0].moveHP(-2)
-    args['self'].moveHP(1)
-
-def use_first_aid(args):
-    target = args['self'].gc.ask_h('select', {'options': [t.user_id for t in args['self'].gc.getLivePlayers()]}, args['self'].user_id)['value']
-    args['self'].gc.update_h('select', {})
-    [p for p in args['self'].gc.getLivePlayers() if p.user_id == target][0].setHP(7)
-
-def use_moody_goblin(args):
-    players_w_items = [p for p in args['self'].gc.getLivePlayers() if (len(p.equipment) and p != args['self'])]
-    if len(players_w_items):
-        data = {'options': [p.user_id for p in args['self'].gc.getLivePlayers()]}
-        target = args['self'].gc.ask_h('select', data, args['self'].user_id)['value']
-        args['self'].gc.update_h('select', {})
-        target_Player = [p for p in args['self'].gc.getLivePlayers() if p.user_id == target][0]
-        assert(len(target_Player.equipment) > 0)  # TODO For testing purposes
-        data = {'options': [eq.title for eq in target_Player.equipment]}
-        equip = args['self'].gc.ask_h('select', data, args['self'].user_id)['value']
-        args['self'].gc.update_h('select', {})
-        equip_Equipment = [eq for eq in target_Player.equipment if eq.title == equip][0]
-
-        i = target_Player.equipment.index(equip_Equipment)
-        equip_Equipment = target_Player.equipment.pop(i)
-        args['self'].equipment.append(equip_Equipment)
-        equip_Equipment.holder = args['self']
-        args['self'].gc.tell_h("{} stole {}'s {}!".format(args['self'].user_id, target_Player.user_id, equip_Equipment.title))
-    else:
-        args['self'].gc.tell_h("Nobody has any items for {} to steal.".format(args['self'].user_id))
-
-##################
-
-
-
-# TODO Hermit cards, Characters, and Areas
-
-# Initialize cards and decks
-WHITE_CARDS = [
-    card.Card(
-        title = "Holy Robe",
-        desc = "Your attacks do 1 less damage and the amount of damage you receive from attacks is reduced by 1 point.",
-        color = 0, # 0 : WHITE
-        holder = None,
-        is_equip = True,
-        force_use = False,
-        use = lambda is_attack, amt: max(0, amt - 1)  # applies to both attack and defend
-    ),
-    card.Card(
-        title = "Flare of Judgement",
-        desc = "All characters except yourself receive 2 points of damage.",
-        color = 0,
-        holder = None,
-        is_equip = False,
-        force_use = True,
-        use = lambda args: [p.moveHP(-2) for p in args['self'].gc.getLivePlayers() if p != args['self']]
-    ),
-    card.Card(
-        title = "First Aid",
-        desc = "Place a character's HP marker to 7 (You can choose yourself).",
-        color = 0,
-        holder = None,
-        is_equip = False,
-        force_use = True,
-        use = use_first_aid
-    ),
-    card.Card(
-        title = "Holy Water of Healing",
-        desc = "Heal 2 points of your damage.",
-        color = 0,
-        holder = None,
-        is_equip = False,
-        force_use = True,
-        use = lambda args: args['self'].moveHP(2)
-    ),
-    card.Card(
-        title = "Holy Water of Healing",
-        desc = "Heal 2 points of your damage.",
-        color = 0,
-        holder = None,
-        is_equip = False,
-        force_use = True,
-        use = lambda args: args['self'].moveHP(2)
-    )
-]
-
-BLACK_CARDS = [
-    card.Card(
-        title = "Butcher Knife",
-        desc = "If your attack is successful, you give 1 point of extra damage.",
-        color = 1, # 1 : BLACK
-        holder = None,
-        is_equip = True,
-        force_use = False,
-        use = lambda is_attack, amt: amt + is_attack if amt else amt # if we're attacking give 1 point extra
-    ),
-    card.Card(
-        title = "Chainsaw",
-        desc = "If your attack is successful, you give 1 point of extra damage.",
-        color = 1, # 1 : BLACK
-        holder = None,
-        is_equip = True,
-        force_use = False,
-        use = lambda is_attack, amt: amt + is_attack if amt else amt
-    ),
-    card.Card(
-        title = "Rusted Broad Axe",
-        desc = "If your attack is successful, you give 1 point of extra damage.",
-        color = 1, # 1 : BLACK
-        holder = None,
-        is_equip = True,
-        force_use = False,
-        use = lambda is_attack, amt: amt + is_attack if amt else amt
-    ),
-    card.Card(
-        title = "Moody Goblin",
-        desc = "You steal an equipment card from any character.",
-        color = 1,
-        holder = None,
-        is_equip = False,
-        force_use = True,
-        use = use_moody_goblin
-    ),
-    card.Card(
-        title = "Moody Goblin",
-        desc = "You steal an equipment card from any character.",
-        color = 1,
-        holder = None,
-        is_equip = False,
-        force_use = True,
-        use = use_moody_goblin
-    ),
-    card.Card(
-        title = "Bloodthirsty Spider",
-        desc = "You give 2 points of damage to any character and receive 2 points of damage yourself.",
-        color = 1,
-        holder = None,
-        is_equip = False,
-        force_use = True,
-        use = use_bloodthirsty_spider
-    ),
-    card.Card(
-        title = "Vampire Bat",
-        desc = "You give 2 points of damage to any character and heal 1 point of your own damage.",
-        color = 1,
-        holder = None,
-        is_equip = False,
-        force_use = True,
-        use = use_vampire_bat
-    ),
-    card.Card(
-        title = "Vampire Bat",
-        desc = "You give 2 points of damage to any character and heal 1 point of your own damage.",
-        color = 1,
-        holder = None,
-        is_equip = False,
-        force_use = True,
-        use = use_vampire_bat
-    ),
-    card.Card(
-        title = "Vampire Bat",
-        desc = "You give 2 points of damage to any character and heal 1 point of your own damage.",
-        color = 1,
-        holder = None,
-        is_equip = False,
-        force_use = True,
-        use = use_vampire_bat
-    )
-]
-
-def choose_player(args):
-    args['self'].gc.tell_h("{} is choosing a player...".format(args['self'].user_id))
-    data = {'options': [p.user_id for p in args['self'].gc.getLivePlayers() if p != args['self']]}
-    target = args['self'].gc.ask_h('select', data, args['self'].user_id)['value']
-    args['self'].gc.update_h('select', {})
-    target_Player = [p for p in args['self'].gc.getLivePlayers() if p.user_id == target][0]
-    args['self'].gc.tell_h("{} chose {}!".format(args['self'].user_id, target))
-    return target_Player
-
-def choose_equipment(player, target):
-    data = {'options': [eq.title for eq in target.equipment]}
-    equip = target.gc.ask_h('select', data, player.user_id)['value']
-    player.gc.update_h('select', {})
-    equip_Equipment = [eq for eq in target.equipment if eq.title == equip][0]
-    return equip_Equipment
-
-def hermit_blackmail(args):
-    target = choose_player(args)
-    # TODO FIX THE FOLLOWING!
-    # Description should come from the card itself!
-    args['self'].gc.direct_h("{} says: {}".format(args['self'].user_id, "I bet you're either a Neutral or Hunter. If so, you must either give an Equipment card to the current player or receive 1 damage!"), target.socket_id)
-    # END FIX
-
-    if target.character.alleg > 0: ## neutral or hunter
-        target.gc.direct_h("You are a {}. Make a choice.".format(ALLEGIANCE_MAP[target.character.alleg]), target.socket_id)
-        if len(target.equipment):
-            data = {'options': ["Give an equipment card", "Receive 1 damage"]}
-        else:
-            data = {'options': ["Receive 1 damage"]}
-        decision = target.gc.ask_h('select', data, target.user_id)['value']
-        target.gc.update_h('select', {})
-        if decision == "Give an equipment card":
-            target.gc.tell_h("{} is choosing an equipment card to give to {}...".format(target.user_id, args['self'].user_id))
-            eq = choose_equipment(target, target)
-            i = target.equipment.index(eq)
-            eq = target.equipment.pop(i)
-            args['self'].equipment.append(eq)
-            eq.holder = args['self']
-            args['self'].gc.tell_h("{} gave {} their {}!".format(target.user_id, args['self'].user_id, eq.title))
-        else:
-            new_hp = target.moveHP(-1)
-            target.gc.tell_h("{}'s HP is now {}!".format(target.user_id, new_hp))
-    else:
-        target.gc.direct_h("You are a {}. Do nothing.".format(ALLEGIANCE_MAP[target.character.alleg]), target.socket_id)
-        data = {'options': ['Do nothing']}
-        target.gc.ask_h('yesno', data, target.user_id)['value']
-        target.gc.update_h('yesno', {})
-        target.gc.tell_h("{} did nothing.".format(target.user_id))
-
-def hermit_greed(args):
-    target = choose_player(args)
-    # TODO FIX THE FOLLOWING!
-    # Description should come from the card itself!
-    args['self'].gc.direct_h("{} says: {}".format(args['self'].user_id, "I bet you're either a Neutral or a Shadow. If so, you must either give an Equipment card to the current player or receive 1 damage!"), target.socket_id)
-    # END FIX
-
-    if target.character.alleg < 2: ## neutral or shadow
-        target.gc.direct_h("You are a {}. Make a choice.".format(ALLEGIANCE_MAP[target.character.alleg]), target.socket_id)
-        if len(target.equipment):
-            data = {'options': ["Give an equipment card", "Receive 1 damage"]}
-        else:
-            data = {'options': ["Receive 1 damage"]}
-        decision = target.gc.ask_h('select', data, target.user_id)['value']
-        target.gc.update_h('select', {})
-        if decision == "Give an equipment card":
-            target.gc.tell_h("{} is choosing an equipment card to give to {}...".format(target.user_id, args['self'].user_id))
-            eq = choose_equipment(target, target)
-            i = target.equipment.index(eq)
-            eq = target.equipment.pop(i)
-            args['self'].equipment.append(eq)
-            eq.holder = args['self']
-            args['self'].gc.tell_h("{} gave {} their {}!".format(target.user_id, args['self'].user_id, eq.title))
-        else:
-            new_hp = target.moveHP(-1)
-            target.gc.tell_h("{}'s HP is now {}!".format(target.user_id, new_hp))
-    else:
-        target.gc.direct_h("You are a {}. Do nothing.".format(ALLEGIANCE_MAP[target.character.alleg]), target.socket_id)
-        data = {'options': ['Do nothing']}
-        target.gc.ask_h('yesno', data, target.user_id)['value']
-        target.gc.update_h('yesno', {})
-        target.gc.tell_h("{} did nothing.".format(target.user_id))
-
-def hermit_anger(args):
-    target = choose_player(args)
-    # TODO FIX THE FOLLOWING!
-    # Description should come from the card itself!
-    args['self'].gc.direct_h("{} says: {}".format(args['self'].user_id, "I bet you're either a Hunter or a Shadow. If so, you must either give an Equipment card to the current player or receive 1 damage!"), target.socket_id)
-    # END FIX
-
-    if target.character.alleg in [0, 2]: ## hunter or shadow
-        target.gc.direct_h("You are a {}. Make a choice.".format(ALLEGIANCE_MAP[target.character.alleg]), target.socket_id)
-        if len(target.equipment):
-            data = {'options': ["Give an equipment card", "Receive 1 damage"]}
-        else:
-            data = {'options': ["Receive 1 damage"]}
-        decision = target.gc.ask_h('select', data, target.user_id)['value']
-        target.gc.update_h('select', {})
-        if decision == "Give an equipment card":
-            target.gc.tell_h("{} is choosing an equipment card to give to {}...".format(target.user_id, args['self'].user_id))
-            eq = choose_equipment(target, target)
-            i = target.equipment.index(eq)
-            eq = target.equipment.pop(i)
-            args['self'].equipment.append(eq)
-            eq.holder = args['self']
-            args['self'].gc.tell_h("{} gave {} their {}!".format(target.user_id, args['self'].user_id, eq.title))
-        else:
-            new_hp = target.moveHP(-1)
-            target.gc.tell_h("{}'s HP is now {}!".format(target.user_id, new_hp))
-    else:
-        target.gc.direct_h("You are a {}. Do nothing.".format(ALLEGIANCE_MAP[target.character.alleg]), target.socket_id)
-        data = {'options': ['Do nothing']}
-        target.gc.ask_h('yesno', data, target.user_id)['value']
-        target.gc.update_h('yesno', {})
-        target.gc.tell_h("{} did nothing.".format(target.user_id))
-
-def hermit_slap(args):
-    target = choose_player(args)
-    # TODO FIX THE FOLLOWING!
-    # Description should come from the card itself!
-    args['self'].gc.direct_h("{} says: {}".format(args['self'].user_id, "If hunter, then 1 damage"), target.socket_id)
-    # END FIX
-
-    if target.character.alleg == 2: ## hunter
-        target.gc.direct_h("You are a {}.".format(ALLEGIANCE_MAP[target.character.alleg]), target.socket_id)
-        data = {'options': ["Receive 1 damage"]}
-        target.gc.ask_h('select', data, target.user_id)['value']
-        target.gc.update_h('select', {})
-        new_hp = target.moveHP(-1)
-        target.gc.tell_h("{}'s HP is now {}!".format(target.user_id, new_hp))
-    else:
-        target.gc.direct_h("You are a {}. Do nothing.".format(ALLEGIANCE_MAP[target.character.alleg]), target.socket_id)
-        data = {'options': ['Do nothing']}
-        target.gc.ask_h('yesno', data, target.user_id)['value']
-        target.gc.update_h('yesno', {})
-        target.gc.tell_h("{} did nothing.".format(target.user_id))
-
-def hermit_spell(args):
-    target = choose_player(args)
-    # TODO FIX THE FOLLOWING!
-    # Description should come from the card itself!
-    args['self'].gc.direct_h("{} says: {}".format(args['self'].user_id, "If shadow, then 1 damage"), target.socket_id)
-    # END FIX
-
-    if target.character.alleg == 0: ## shadow
-        target.gc.direct_h("You are a {}.".format(ALLEGIANCE_MAP[target.character.alleg]), target.socket_id)
-        data = {'options': ["Receive 1 damage"]}
-        target.gc.ask_h('select', data, target.user_id)['value']
-        target.gc.update_h('select', {})
-        new_hp = target.moveHP(-1)
-        target.gc.tell_h("{}'s HP is now {}!".format(target.user_id, new_hp))
-    else:
-        target.gc.direct_h("You are a {}. Do nothing.".format(ALLEGIANCE_MAP[target.character.alleg]), target.socket_id)
-        data = {'options': ['Do nothing']}
-        target.gc.ask_h('yesno', data, target.user_id)['value']
-        target.gc.update_h('yesno', {})
-        target.gc.tell_h("{} did nothing.".format(target.user_id))
-
-def hermit_exorcism(args):
-    target = choose_player(args)
-    # TODO FIX THE FOLLOWING!
-    # Description should come from the card itself!
-    args['self'].gc.direct_h("{} says: {}".format(args['self'].user_id, "If shadow, then 2 damage"), target.socket_id)
-    # END FIX
-
-    if target.character.alleg == 0: ## shadow
-        target.gc.direct_h("You are a {}.".format(ALLEGIANCE_MAP[target.character.alleg]), target.socket_id)
-        data = {'options': ["Receive 1 damage"]}
-        target.gc.ask_h('select', data, target.user_id)['value']
-        target.gc.update_h('select', {})
-        new_hp = target.moveHP(-2)
-        target.gc.tell_h("{}'s HP is now {}!".format(target.user_id, new_hp))
-    else:
-        target.gc.direct_h("You are a {}. Do nothing.".format(ALLEGIANCE_MAP[target.character.alleg]), target.socket_id)
-        data = {'options': ['Do nothing']}
-        target.gc.ask_h('yesno', data, target.user_id)['value']
-        target.gc.update_h('yesno', {})
-        target.gc.tell_h("{} did nothing.".format(target.user_id))
-
-def hermit_nurturance(args):
-    target = choose_player(args)
-    # TODO FIX THE FOLLOWING!
-    # Description should come from the card itself!
-    args['self'].gc.direct_h("{} says: {}".format(args['self'].user_id, "If neutral, then heal 1 damage"), target.socket_id)
-    # END FIX
-
-    if target.character.alleg == 1: ## neutral
-        target.gc.direct_h("You are a {}.".format(ALLEGIANCE_MAP[target.character.alleg]), target.socket_id)
-        if target.hp == target.character.max_hp:
-            data = {'options': ["Receive 1 damage"]}
-            target.gc.ask_h('select', data, target.user_id)['value']
-            target.gc.update_h('select', {})
-            new_hp = target.moveHP(-1)
-        else:
-            data = {'options': ["Heal 1 damage"]}
-            target.gc.ask_h('select', data, target.user_id)['value']
-            target.gc.update_h('select', {})
-            new_hp = target.moveHP(1)
-        target.gc.tell_h("{}'s HP is now {}!".format(target.user_id, new_hp))
-    else:
-        target.gc.direct_h("You are a {}. Do nothing.".format(ALLEGIANCE_MAP[target.character.alleg]), target.socket_id)
-        data = {'options': ['Do nothing']}
-        target.gc.ask_h('yesno', data, target.user_id)['value']
-        target.gc.update_h('yesno', {})
-        target.gc.tell_h("{} did nothing.".format(target.user_id))
-
-def hermit_aid(args):
-    target = choose_player(args)
-    # TODO FIX THE FOLLOWING!
-    # Description should come from the card itself!
-    args['self'].gc.direct_h("{} says: {}".format(args['self'].user_id, "If hunter, then heal 1 damage"), target.socket_id)
-    # END FIX
-
-    if target.character.alleg == 2: ## hunter
-        target.gc.direct_h("You are a {}.".format(ALLEGIANCE_MAP[target.character.alleg]), target.socket_id)
-        if target.hp == target.character.max_hp:
-            data = {'options': ["Receive 1 damage"]}
-            target.gc.ask_h('select', data, target.user_id)['value']
-            target.gc.update_h('select', {})
-            new_hp = target.moveHP(-1)
-        else:
-            data = {'options': ["Heal 1 damage"]}
-            target.gc.ask_h('select', data, target.user_id)['value']
-            target.gc.update_h('select', {})
-            new_hp = target.moveHP(1)
-        target.gc.tell_h("{}'s HP is now {}!".format(target.user_id, new_hp))
-    else:
-        target.gc.direct_h("You are a {}. Do nothing.".format(ALLEGIANCE_MAP[target.character.alleg]), target.socket_id)
-        data = {'options': ['Do nothing']}
-        target.gc.ask_h('yesno', data, target.user_id)['value']
-        target.gc.update_h('yesno', {})
-        target.gc.tell_h("{} did nothing.".format(target.user_id))
-
-def hermit_fiddle(args):
-    target = choose_player(args)
-    # TODO FIX THE FOLLOWING!
-    # Description should come from the card itself!
-    args['self'].gc.direct_h("{} says: {}".format(args['self'].user_id, "If hunter, then heal 1 damage"), target.socket_id)
-    # END FIX
-
-    if target.character.alleg == 0: ## shadow
-        target.gc.direct_h("You are a {}.".format(ALLEGIANCE_MAP[target.character.alleg]), target.socket_id)
-        if target.hp == target.character.max_hp:
-            data = {'options': ["Receive 1 damage"]}
-            target.gc.ask_h('select', data, target.user_id)['value']
-            target.gc.update_h('select', {})
-            new_hp = target.moveHP(-1)
-        else:
-            data = {'options': ["Heal 1 damage"]}
-            target.gc.ask_h('select', data, target.user_id)['value']
-            target.gc.update_h('select', {})
-            new_hp = target.moveHP(1)
-        target.gc.tell_h("{}'s HP is now {}!".format(target.user_id, new_hp))
-    else:
-        target.gc.direct_h("You are a {}. Do nothing.".format(ALLEGIANCE_MAP[target.character.alleg]), target.socket_id)
-        data = {'options': ['Do nothing']}
-        target.gc.ask_h('yesno', data, target.user_id)['value']
-        target.gc.update_h('yesno', {})
-        target.gc.tell_h("{} did nothing.".format(target.user_id))
-
-
-GREEN_CARDS = [
-    card.Card(
-        title = "a Hermit Card",
-        desc = "I bet you're either a Neutral or a Hunter. If so, you must either give an Equipment card to the current player or receive 1 damage!",
-        color = 2, # 2: GREEN
-        holder = None,
-        is_equip = False,
-        force_use = True,
-        use = hermit_blackmail
-    ),
-    card.Card(
-        title = "a Hermit Card",
-        desc = "I bet you're either a Neutral or a Hunter. If so, you must either give an Equipment card to the current player or receive 1 damage!",
-        color = 2, # 2: GREEN
-        holder = None,
-        is_equip = False,
-        force_use = True,
-        use = hermit_blackmail
-    ),
-    card.Card(
-        title = "a Hermit Card",
-        desc = "I bet you're either a Neutral or a Shadow. If so, you must either give an Equipment card to the current player or receive 1 damage!",
-        color = 2, # 2: GREEN
-        holder = None,
-        is_equip = False,
-        force_use = True,
-        use = hermit_greed
-    ),
-    card.Card(
-        title = "a Hermit Card",
-        desc = "I bet you're either a Neutral or a Shadow. If so, you must either give an Equipment card to the current player or receive 1 damage!",
-        color = 2, # 2: GREEN
-        holder = None,
-        is_equip = False,
-        force_use = True,
-        use = hermit_greed
-    ),
-    card.Card(
-        title = "a Hermit Card",
-        desc = "I bet you're either a Hunter or a Shadow. If so, you must either give an Equipment card to the current player or receive 1 damage!",
-        color = 2, # 2: GREEN
-        holder = None,
-        is_equip = False,
-        force_use = True,
-        use = hermit_anger
-    ),
-    card.Card(
-        title = "a Hermit Card",
-        desc = "I bet you're either a Hunter or a Shadow. If so, you must either give an Equipment card to the current player or receive 1 damage!",
-        color = 2, # 2: GREEN
-        holder = None,
-        is_equip = False,
-        force_use = True,
-        use = hermit_anger
-    ),
-    card.Card(
-        title = "a Hermit Card",
-        desc = "I bet you're a Hunter. If so, you receive 1 damage!",
-        color = 2, # 2: GREEN
-        holder = None,
-        is_equip = False,
-        force_use = True,
-        use = hermit_slap
-    ),
-    card.Card(
-        title = "a Hermit Card",
-        desc = "I bet you're a Hunter. If so, you receive 1 damage!",
-        color = 2, # 2: GREEN
-        holder = None,
-        is_equip = False,
-        force_use = True,
-        use = hermit_slap
-    ),
-    card.Card(
-        title = "a Hermit Card",
-        desc = "I bet you're a Shadow. If so, you receive 1 damage!",
-        color = 2, # 2: GREEN
-        holder = None,
-        is_equip = False,
-        force_use = True,
-        use = hermit_spell
-    ),
-    card.Card(
-        title = "a Hermit Card",
-        desc = "I bet you're a Shadow. If so, you receive 2 damage!",
-        color = 2, # 2: GREEN
-        holder = None,
-        is_equip = False,
-        force_use = True,
-        use = hermit_exorcism
-    ),
-    card.Card(
-        title = "a Hermit Card",
-        desc = "I bet you're a Neutral. If so, you heal 1 damage! (However, if you have no damage, then you receive 1 damage!)",
-        color = 2, # 2: GREEN
-        holder = None,
-        is_equip = False,
-        force_use = True,
-        use = hermit_nurturance
-    ),
-    card.Card(
-        title = "a Hermit Card",
-        desc = "I bet you're a Hunter. If so, you heal 1 damage! (However, if you have no damage, then you receive 1 damage!)",
-        color = 2, # 2: GREEN
-        holder = None,
-        is_equip = False,
-        force_use = True,
-        use = hermit_aid
-    ),
-    card.Card(
-        title = "a Hermit Card",
-        desc = "I bet you're a Shadow. If so, you heal 1 damage! (However, if you have no damage, then you receive 1 damage!)",
-        color = 2, # 2: GREEN
-        holder = None,
-        is_equip = False,
-        force_use = True,
-        use = hermit_fiddle
-    )
-]
-WHITE_DECK = deck.Deck(cards = WHITE_CARDS)
-BLACK_DECK = deck.Deck(cards = BLACK_CARDS)
-GREEN_DECK = deck.Deck(cards = GREEN_CARDS)
-
-
-# Initialize characters
-def shadow_win_cond(gc, player):
-    no_living_hunters = (len([p for p in gc.getLivePlayers() if p.character.alleg == 2]) == 0)
-    neutrals_dead_3 = (len([p for p in gc.getDeadPlayers() if p.character.alleg == 1]) >= 3)
-    print("Living hunters:", [p for p in gc.getLivePlayers() if p.character.alleg == 2])
-    return no_living_hunters or neutrals_dead_3
-
-def hunter_win_cond(gc, player):
-    no_living_shadows = (len([p for p in gc.getLivePlayers() if p.character.alleg == 0]) == 0)
-    print("Living shadows:", [p for p in gc.getLivePlayers() if p.character.alleg == 0])
-    return no_living_shadows
-
-def allie_win_cond(gc, player):
-    return (player in gc.getLivePlayers()) and gc.game_over
-
-CHARACTERS = [
-    character.Character(
-        name = "Valkyrie",
-        alleg = 0,  # Shadow
-        max_hp = 13,
-        win_cond = shadow_win_cond,
-        win_cond_desc = "All the Hunter characters are dead or 3 Neutral characters are dead",
-        special = lambda: 0,  # TODO
-        resource_id = "valkyrie"
-    ),
-    character.Character(
-        name = "Vampire",
-        alleg = 0,  # Shadow
-        max_hp = 13,
-        win_cond = shadow_win_cond,
-        win_cond_desc = "All the Hunter characters are dead or 3 Neutral characters are dead",
-        special = lambda: 0,  # TODO
-        resource_id = "vampire"
-    ),
-    character.Character(
-        name = "Allie",
-        alleg = 1,  # Neutral
-        max_hp = 8,
-        win_cond = allie_win_cond,
-        win_cond_desc = "You're not dead when the game is over",
-        special = lambda: 0,  # TODO
-        resource_id = "allie"
-    ),
-    character.Character(
-        name = "George",
-        alleg = 2,  # Hunter
-        max_hp = 14,
-        win_cond = hunter_win_cond,
-        win_cond_desc = "All the Shadow characters are dead",
-        special = lambda: 0,  # TODO
-        resource_id = "george"
-    ),
-    character.Character(
-        name = "Fu-ka",
-        alleg = 2,  # Hunter
-        max_hp = 12,
-        win_cond = hunter_win_cond,
-        win_cond_desc = "All the Shadow characters are dead",
-        special = lambda: 0,  # TODO
-        resource_id = "fu-ka"
-    )
-]
-
-##########
-# TODO For the following functions, insert descriptive tell_h()'s
-def underworld_gate_action(gc, player):
-    data = {'options': ["Draw White Card", "Draw Black Card", "Draw Green Card"]}
-    answer = gc.ask_h('select', data, player.user_id)['value']
-    gc.update_h('select', {})
-    if answer == "Draw White Card":
-        player.drawCard(gc.white_cards)
-    elif answer == "Draw Black Card":
-        player.drawCard(gc.black_cards)
-    else:
-        player.drawCard(gc.green_cards)
-
-def weird_woods_action(gc, player):
-    data = {'options': [p.user_id for p in gc.getLivePlayers()]}
-    target = gc.ask_h('select', data, player.user_id)['value']
-    gc.update_h('select', {})
-    target_Player = [p for p in gc.getLivePlayers() if p.user_id == target][0]
-
-    data = {'options': ["Heal 1 HP", "Damage 2 HP"]}
-    amount = gc.ask_h('select', data, player.user_id)['value']
-    gc.update_h('select', {})
-    if amount == "Heal 1 HP":
-        target_Player.moveHP(1)
-    else:
-        target_Player.moveHP(-2)
-
-def erstwhile_altar_action(gc, player):
-    # TODO Only show players with equipment
-    # TODO Handle case: nobody has any equipment
-    players_w_items = [p for p in gc.getLivePlayers() if (len(p.equipment) and p != player)]
-    if len(players_w_items):
-        data = {'options': [p.user_id for p in players_w_items]}
-        target = gc.ask_h('select', data, player.user_id)['value']
-        gc.update_h('select', {})
-        target_Player = [p for p in players_w_items if p.user_id == target][0]
-
-        data = {'options': [eq.title for eq in target_Player.equipment]}
-        equip = gc.ask_h('select', data, player.user_id)['value']
-        gc.update_h('select', {})
-        equip_Equipment = [eq for eq in target_Player.equipment if eq.title == equip][0]
-
-        i = target_Player.equipment.index(equip_Equipment)
-        equip_Equipment = target_Player.equipment.pop(i)
-        player.equipment.append(equip_Equipment)
-        equip_Equipment.holder = player
-        gc.tell_h("{} stole {}'s {}!".format(player.user_id, target_Player.user_id, equip_Equipment.title))
-    else:
-        gc.tell_h("Nobody has any items for {} to steal.".format(player.user_id))
-
-#########
-
-# Initialize areas
-AREAS = [
-    area.Area(
-        name = "Hermit's Cabin",
-        desc = "You may draw a Hermit Card.",
-        domain = [2, 3],
-        # TODO uncomment below once green cards are implemented
-        action = lambda gc, player: player.drawCard(gc.green_cards),
-        resource_id = "hermits-cabin"
-    ),
-    area.Area(
-        name = "Underworld Gate",
-        desc = "You may draw a card from the stack of your choice.",
-        domain = [4, 5],
-        action = underworld_gate_action,
-        resource_id = "underworld-gate"
-    ),
-    area.Area(
-        name = "Church",
-        desc = "You may draw a White Card.",
-        domain = [6],
-        action = lambda gc, player: player.drawCard(gc.white_cards),
-        resource_id = "church"
-    ),
-    area.Area(
-        name = "Cemetery",
-        desc = "You may draw a Black Card.",
-        domain = [8],
-        action = lambda gc, player: player.drawCard(gc.black_cards),
-        resource_id = "cemetery"
-    ),
-    area.Area(
-        name = "Weird Woods",
-        desc = "You may either give 2 damage to any player or heal 1 damage of any player.",
-        domain = [9],
-        action = weird_woods_action,
-        resource_id = "weird-woods"
-    ),
-    area.Area(
-        name = "Erstwhile Altar",
-        desc = "You may steal an equipment card from any player.",
-        domain = [10],
-        action = erstwhile_altar_action,  # TODO
-        resource_id = "erstwhile-altar"
-    )
-]
->>>>>>> c4c6641b
+            equip_Equipment = [eq for eq in target_Player.equipment if eq.title == equip][0]
+
+            i = target_Player.equipment.index(equip_Equipment)
+            equip_Equipment = target_Player.equipment.pop(i)
+            player.equipment.append(equip_Equipment)
+            equip_Equipment.holder = player
+            gc.tell_h("{} stole {}'s {}!".format(player.user_id, target_Player.user_id, equip_Equipment.title))
+        else:
+            gc.tell_h("Nobody has any items for {} to steal.".format(player.user_id))
+
+    #########
+
+    # Initialize areas
+    AREAS = [
+        area.Area(
+            name = "Hermit's Cabin",
+            desc = "You may draw a Hermit Card.",
+            domain = [2, 3],
+            # TODO uncomment below once green cards are implemented
+            action = lambda gc, player: player.drawCard(gc.green_cards),
+            resource_id = "hermits-cabin"
+        ),
+        area.Area(
+            name = "Underworld Gate",
+            desc = "You may draw a card from the stack of your choice.",
+            domain = [4, 5],
+            action = underworld_gate_action,
+            resource_id = "underworld-gate"
+        ),
+        area.Area(
+            name = "Church",
+            desc = "You may draw a White Card.",
+            domain = [6],
+            action = lambda gc, player: player.drawCard(gc.white_cards),
+            resource_id = "church"
+        ),
+        area.Area(
+            name = "Cemetery",
+            desc = "You may draw a Black Card.",
+            domain = [8],
+            action = lambda gc, player: player.drawCard(gc.black_cards),
+            resource_id = "cemetery"
+        ),
+        area.Area(
+            name = "Weird Woods",
+            desc = "You may either give 2 damage to any player or heal 1 damage of any player.",
+            domain = [9],
+            action = weird_woods_action,
+            resource_id = "weird-woods"
+        ),
+        area.Area(
+            name = "Erstwhile Altar",
+            desc = "You may steal an equipment card from any player.",
+            domain = [10],
+            action = erstwhile_altar_action,  # TODO
+            resource_id = "erstwhile-altar"
+        )
+    ]