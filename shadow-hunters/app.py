--- conflicted
+++ resolved
@@ -167,17 +167,10 @@
     socketio.emit('ask', data, room=sid)
 
     # Loop until an answer is received
-<<<<<<< HEAD
-    while not bin['answered']:
-        while not bin['answered']:
+    while not mailbox['answered']:
+        while not mailbox['answered']:
             # If a player swaps out for an AI during an ask, the piggyback
             # agent answers for them
-=======
-    while not mailbox['answered']:
-        while not mailbox['answered']:
-            # If a player swaps out for an AI during an ask, the AI answers
-            # for them
->>>>>>> 64f7d850
             if player.ai or player.socket_id != sid:
                 socketio.sleep(AI_SLEEP)
                 return player.agent.choose_action(
