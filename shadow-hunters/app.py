--- conflicted
+++ resolved
@@ -88,11 +88,7 @@
             tell_h = lambda x: server_msg(x, room_id),
             direct_h = lambda x, sid: server_msg(x, sid),
             ask_h = lambda x, y, z: server_ask(x, y, z, room_id),
-<<<<<<< HEAD
             update_h = lambda x: server_update(x, room_id)
-=======
-            update_h = lambda x, y: server_update(x, y, room_id),
->>>>>>> 821feb35
         )
 
     gc.update_h = lambda: server_update(gc.dump()[0], room_id)
