--- conflicted
+++ resolved
@@ -46,16 +46,8 @@
     return [p for p in gc.players if p.character.alleg == 1][0]
 
 def get_card_by_title(ef, title):
-<<<<<<< HEAD
-
-    # search white deck
-    for c in ef.WHITE_DECK.cards:
-        if c.title == title:
-            return c
-=======
     all_cards = ef.WHITE_DECK.cards + ef.BLACK_DECK.cards + ef.GREEN_DECK.cards
     return [c for c in all_cards if c.title == title][0]
->>>>>>> 821feb35
 
 def get_area_by_name(gc, name):
     for z in gc.zones:
