--- conflicted
+++ resolved
@@ -212,21 +212,13 @@
         self.gc.update_h('yesno', {})
 
     def dump(self):
-        loc = {}
-        if self.location:
-            loc = self.location.dump()
         return {
             'user_id': self.user_id,
             'socket_id': self.socket_id,
             'state': self.state,
             'equipment': [eq.dump() for eq in self.equipment],
             'hp': self.hp,
-<<<<<<< HEAD
-            'location': str(self.location),  # handles location == None case
-            'character': self.character.dump() if self.character else 'None',
+            'character': self.character.dump() if self.character else {},
             'modifiers': self.modifiers
-=======
-            'location': loc,
-            'character': self.character.dump()
->>>>>>> bda2a144
+            'location': self.location.dump() if self.location else {},
         }