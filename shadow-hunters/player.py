import elements

class Player:
    def __init__(self, user_id, socket_id, ask_h, ai):
        self.user_id = user_id
        self.socket_id = socket_id
        self.gc = None # game context (abbreviated for convenience)
        self.state = 2 #  2 for ALIVE_ANON, 1 for ALIVE_KNOWN, 0 for DEAD
        self.character = None
        self.equipment = []
        self.damage = 0
        self.location = None
        self.modifiers = {}
        self.ask_h = ask_h
        self.ai = ai

    def setCharacter(self, character):
        self.character = character

    def reveal(self):

        # Set state
        self.state = 1

        # Reveal character to frontend
        self.gc.update_h()

        # Broadcast reveal
        self.gc.tell_h("{} revealed themselves as {}, a {} with {} hp!".format(
            self.user_id,
            self.character.name,
            elements.ALLEGIANCE_MAP[self.character.alleg],
            self.character.max_damage
        ))
        self.gc.tell_h("Their win condition: {}.".format(self.character.win_cond_desc))
        self.gc.tell_h("Their special ability: {}.".format("None"))

    def takeTurn(self):

        # Announce player
        self.gc.tell_h("It's {}'s turn!".format(self.user_id))

        # Guardian Angel wears off
        if "guardian_angel" in self.modifiers:
            self.gc.tell_h("The effect of {}\'s Guardian Angel wore off!".format(self.user_id))
            del self.modifiers["guardian_angel"]

        # Roll dice
        self.gc.tell_h("{} is rolling for movement...".format(self.user_id))
        data = {'options': ['Roll for movement!']}
        self.ask_h('confirm', data, self.user_id)
        roll_result_4 = self.gc.die4.roll()
        roll_result_6 = self.gc.die6.roll()
        roll_result = roll_result_4 + roll_result_6
        self.gc.tell_h("{} rolled {} + {} = {}!".format(self.user_id, roll_result_4, roll_result_6, roll_result))

        # Figure out area to move to
        if roll_result == 7:

            # Select an area
            self.gc.tell_h("{} is selecting an area...".format(self.user_id))
            area_options = []
            for z in self.gc.zones:
                for a in z.areas:
                    area_options.append(a.name)
            data = {'options': area_options}
            destination = self.ask_h('select', data, self.user_id)['value']

            # Get Area object from area name
            destination_Area = None
            for z in self.gc.zones:
                for a in z.areas:
                    if a.name == destination:
                        destination_Area = a

        else:

            # Get area from roll
            destination_Area = None
            for z in self.gc.zones:
                for a in z.areas:
                    if roll_result in a.domain:
                        destination_Area = a

            # Get string from area
            destination = destination_Area.name

        # Move to area
        self.move(destination_Area)
        self.gc.tell_h("{} moves to {}!".format(self.user_id, destination))

        # Take area action
        data = {'options': [destination_Area.desc, 'Decline']}
        answer = self.ask_h('yesno', data, self.user_id)['value']
        if answer != 'Decline':
            self.location.action(self.gc, self)
        else:
            self.gc.tell_h('{} declined to perform their area action.'.format(self.user_id))

        # Someone could have died here, so check win conditions
        if self.gc.checkWinConditions(tell = False):
            return  # let the win conditions check in GameContext.play() handle

        # The current player could have died -- if so end their turn
        if self.state == 0:
            return

        # Attack
        self.gc.tell_h("{} is picking whom to attack...".format(self.user_id))
        live_players = [p for p in self.gc.getLivePlayers() if p.location]
        targets = [p for p in live_players if (p.location.zone == self.location.zone and p != self)]
        data = {'options': [t.user_id for t in targets] + ['Decline']}
        answer = self.ask_h('select', data, self.user_id)['value']

        if answer != 'Decline':

            # Get target and ask for roll
            target_name = answer
            target_Player = [p for p in self.gc.getLivePlayers() if p.user_id == target_name][0]
            self.gc.tell_h("{} is attacking {}!".format(self.user_id, target_name))
            data = {'options': ['Roll for damage!']}
            self.ask_h('confirm', data, self.user_id)

            # Get attack roll
            roll_result_4 = self.gc.die4.roll()
            roll_result_6 = self.gc.die6.roll()
            roll_result = abs(roll_result_4 - roll_result_6)
            self.gc.tell_h(
                "{} rolled a {} - {} = {}!".format(
                    self.user_id,
                    max(roll_result_6, roll_result_4),
                    min(roll_result_6, roll_result_4),
                    roll_result
                )
            )

            # Get damage dealt
            damage_dealt = self.attack(target_Player, roll_result)
            self.gc.tell_h("{} hit {} for {} damage!".format(self.user_id, target_name, damage_dealt))
        else:
            self.gc.tell_h("{} declined to attack.".format(self.user_id))

        # The current player could have died -- if so end their turn
        if self.state == 0:
            return

        # Turn is over
        self.gc.tell_h("{}'s turn is over.".format(self.user_id))

    def drawCard(self, deck):

        # Draw card and tell people about it
        drawn = deck.drawCard()
        public_title = drawn.title if drawn.color != 2 else 'a Hermit Card'
        self.gc.tell_h("{} drew {}!".format(self.user_id, public_title))
        if drawn.color != 2:
            self.gc.tell_h("{}: {}".format(drawn.title, drawn.desc))
        else:
            self.gc.direct_h("{}: {}".format(drawn.title, drawn.desc), self.socket_id)

        # Use card if it's single-use, or add to arsenal if it's equipment
        if drawn.is_equipment:
            self.gc.tell_h("{} added {} to their arsenal!".format(self.user_id, public_title))
            self.equipment.append(drawn)
            self.gc.update_h()
        else:
            args = {'self': self, 'card': drawn}
            drawn.use(args)

    def attack(self, other, amount):

        # Compose equipment functions
        is_attack = True
        successful = (amount != 0)
        for eq in self.equipment:
            amount = eq.use(is_attack, successful, amount)

        # Return damage dealt
        dealt = other.defend(self, amount)
        return dealt

    def defend(self, other, amount):

        # Check for guardian angel
        if "guardian_angel" in self.modifiers:
            self.gc.tell_h("{}\'s Guardian Angel shielded them from damage!".format(self.user_id))
            return 0

        # Compose equipment functions
        is_attack = False
        successful = False
        for eq in self.equipment:
            amount = eq.use(is_attack, successful, amount)

        # Return damage dealt
        dealt = amount
        self.moveDamage(-dealt, attacker = other)
        return dealt

    def moveDamage(self, damage_change, attacker):
        self.damage = min(self.damage - damage_change, self.character.max_damage)
        self.damage = max(0, self.damage)
        self.checkDeath(attacker)
        return self.damage

    def setDamage(self, damage, attacker):
        self.damage = damage
        self.checkDeath(attacker)

    def checkDeath(self, attacker):
        if self.damage >= self.character.max_damage:
<<<<<<< HEAD
            self.die(attacker)
        self.gc.update_h()

    def die(self, attacker):
        # Set state to 0 (DEAD)
        self.state = 0

=======
            self.die()
        self.gc.update_h()

    def die(self, attacker):
        # Set state to 0 (DEAD)
        self.state = 0

>>>>>>> 8aefdedb
        # Report to console
        self.gc.tell_h("{} ({}: {}) was killed by {}!".format(
            self.user_id,
            elements.ALLEGIANCE_MAP[self.character.alleg],
            self.character.name,
            attacker.user_id
        ))

        # Get dead player and their equipment
        data = {'options': [eq.title for eq in self.equipment]}

<<<<<<< HEAD
        if len(data['options']):

            # Choose which equipment to take
            attacker.ask_h('confirm', {'options': 'Take equipment from {}'.format(self.user_id)}, attacker.user_id)
            equip = attacker.ask_h('select', data, attacker.user_id)['value']
            equip_Equipment = [eq for eq in self.equipment if eq.title == equip][0]

            # Transfer equipment from one player to the other
            i = self.equipment.index(equip_Equipment)
            equip_Equipment = self.equipment.pop(i)
            attacker.equipment.append(equip_Equipment)
            equip_Equipment.holder = attacker
            self.gc.tell_h("{} took {}'s {}!".format(attacker.user_id, self.user_id, equip_Equipment.title))
=======
        # Choose which equipment to take
        equip = attacker.ask_h('select', data, attacker.user_id)['value']
        equip_Equipment = [eq for eq in self.equipment if eq.title == equip][0]

        # Transfer equipment from one player to the other
        i = self.equipment.index(equip_Equipment)
        equip_Equipment = self.equipment.pop(i)
        attacker.equipment.append(equip_Equipment)
        equip_Equipment.holder = attacker
        self.gc.tell_h("{} took {}'s {}!".format(attacker.user_id, self.user_id, equip_Equipment.title))
>>>>>>> 8aefdedb

        # Update the game board
        self.gc.update_h()

        # Put remaining equipment back in the deck (discard pile)
        while self.equipment:
            eq = self.equipment.pop()
            if eq.color == 1: # Black
                self.gc.black_cards.addToDiscard(eq)
            elif eq.color == 2: # Green
                self.gc.green_cards.addToDiscard(eq)
            elif eq.color == 3: # White
                self.gc.white_cards.addToDiscard(eq)

    def move(self, location):
        self.location = location
        self.gc.update_h()

    def dump(self):
        return {
            'user_id': self.user_id,
            'socket_id': self.socket_id,
            'state': self.state,
            'equipment': [eq.dump() for eq in self.equipment],
            'damage': self.damage,
            'character': self.character.dump() if self.character else {},
            'modifiers': self.modifiers,
            'location': self.location.dump() if self.location else {},
            'ai': self.ai,
        }<|MERGE_RESOLUTION|>--- conflicted
+++ resolved
@@ -209,23 +209,13 @@
 
     def checkDeath(self, attacker):
         if self.damage >= self.character.max_damage:
-<<<<<<< HEAD
             self.die(attacker)
         self.gc.update_h()
 
     def die(self, attacker):
         # Set state to 0 (DEAD)
         self.state = 0
-
-=======
-            self.die()
-        self.gc.update_h()
-
-    def die(self, attacker):
-        # Set state to 0 (DEAD)
-        self.state = 0
-
->>>>>>> 8aefdedb
+        
         # Report to console
         self.gc.tell_h("{} ({}: {}) was killed by {}!".format(
             self.user_id,
@@ -236,8 +226,6 @@
 
         # Get dead player and their equipment
         data = {'options': [eq.title for eq in self.equipment]}
-
-<<<<<<< HEAD
         if len(data['options']):
 
             # Choose which equipment to take
@@ -251,18 +239,6 @@
             attacker.equipment.append(equip_Equipment)
             equip_Equipment.holder = attacker
             self.gc.tell_h("{} took {}'s {}!".format(attacker.user_id, self.user_id, equip_Equipment.title))
-=======
-        # Choose which equipment to take
-        equip = attacker.ask_h('select', data, attacker.user_id)['value']
-        equip_Equipment = [eq for eq in self.equipment if eq.title == equip][0]
-
-        # Transfer equipment from one player to the other
-        i = self.equipment.index(equip_Equipment)
-        equip_Equipment = self.equipment.pop(i)
-        attacker.equipment.append(equip_Equipment)
-        equip_Equipment.holder = attacker
-        self.gc.tell_h("{} took {}'s {}!".format(attacker.user_id, self.user_id, equip_Equipment.title))
->>>>>>> 8aefdedb
 
         # Update the game board
         self.gc.update_h()
