import elements
<<<<<<< HEAD
import helpers
=======
from collections import defaultdict
>>>>>>> d763a2bd

class Player:
    def __init__(self, user_id, socket_id, color, ai):
        self.user_id = user_id
        self.socket_id = socket_id
        self.color = color
        self.gc = None # game context (abbreviated for convenience)
        self.state = 2 #  2 for ALIVE_ANON, 1 for ALIVE_KNOWN, 0 for DEAD
        self.character = None
        self.equipment = []
        self.damage = 0
        self.location = None
<<<<<<< HEAD
        self.modifiers = {}
=======
        self.modifiers = defaultdict(lambda: False)
        self.modifiers['attack_dice_type'] = "attack"
        self.ask_h = ask_h
>>>>>>> d763a2bd
        self.ai = ai

    def setCharacter(self, character):
        self.character = character

    def reveal(self):

        # Set state
        self.state = 1

        # Reveal character to frontend
        self.gc.update_h()

        # Broadcast reveal
        display_data = {'type': 'reveal', 'player': self.dump()}
        self.gc.show_h(display_data)
        self.gc.tell_h("{} revealed themselves as {}, a {} with {} hp!", [
            self.user_id,
            self.character.name,
            elements.ALLEGIANCE_MAP[self.character.alleg],
            self.character.max_damage
        ])
        self.gc.tell_h("Their win condition: {}.", [self.character.win_cond_desc])
        self.gc.tell_h("Their special ability: {}.", ["None"])

    def takeTurn(self):
        # Before turn check for special ability
        if self.modifiers['special_active']:
            self.character.special(self.gc, self, turn_pos = 'start')

        # takeTurn
        self._takeTurn()

        # After turn check for special ability
        if self.modifiers['special_active']:
            self.character.special(self.gc, self, turn_pos = 'end')

    def _takeTurn(self):

        # Announce player
        self.gc.tell_h("It's {}'s turn!", [self.user_id])

        # Guardian Angel wears off
        if "guardian_angel" in self.modifiers:
            self.gc.tell_h("The effect of {}\'s {} wore off!", [self.user_id, "Guardian Angel"])
            del self.modifiers["guardian_angel"]

        # Roll dice
        self.gc.tell_h("{} is rolling for movement...", [self.user_id])
        roll_result = self.rollDice('area')

        if "Mystic Compass" in [e.title for e in self.equipment]:

            # If player has mystic compass, roll again
            self.gc.tell_h("{}'s {} lets them roll again!", [self.user_id, "Mystic Compass"])
            second_roll = self.rollDice('area')

            # Pick the preferred roll
            data = {'options': ["Use {}".format(roll_result), "Use {}".format(second_roll)]}
            answer = self.gc.ask_h('yesno', data, self.user_id)['value']
            roll_result = int(answer[4:])

        # Figure out area to move to
        if roll_result == 7:

            # Select an area
            self.gc.tell_h("{} is selecting an area...", [self.user_id])
            area_options = []
            for z in self.gc.zones:
                for a in z.areas:
                    area_options.append(a.name)
            data = {'options': area_options}
            destination = self.gc.ask_h('select', data, self.user_id)['value']

            # Get Area object from area name
            destination_Area = helpers.get_area_by_name(self.gc, destination)

        else:

            # Get area from roll
            destination_Area = None
            for z in self.gc.zones:
                for a in z.areas:
                    if roll_result in a.domain:
                        destination_Area = a

            # Get string from area
            destination = destination_Area.name

        # Move to area
        self.move(destination_Area)
        self.gc.tell_h("{} moves to {}!", [self.user_id, destination])

        # Take area action
        data = {'options': [destination_Area.desc, 'Decline']}
        answer = self.gc.ask_h('yesno', data, self.user_id)['value']
        if answer != 'Decline':
            self.location.action(self.gc, self)
        else:
            self.gc.tell_h('{} declined to perform their area action.', [self.user_id])

        # Someone could have died here, so check win conditions
        if self.gc.checkWinConditions(tell = False):
            return  # let the win conditions check in GameContext.play() handle

        # The current player could have died -- if so end their turn
        if self.state == 0:
            return

        # Attack
<<<<<<< HEAD
        self.gc.tell_h("{} is deciding to attack...", [self.user_id])
        data = {'options': ["Attack other players!"]}
        if "Cursed Sword Masamune" not in [e.title for e in self.equipment]:
=======
        self.attackSequence(dice_type = self.modifiers['attack_dice_type'])

        # The current player could have died -- if so end their turn
        if self.state == 0:
            return

        # Turn is over
        self.gc.tell_h("{}'s turn is over.".format(self.user_id))

    def attackSequence(self, dice_type = "attack"):
        self.ask_h('confirm', {'options': ["Attack other players!"]}, self.user_id)
        self.gc.tell_h("{} is picking whom to attack...".format(self.user_id))

        # Get attackable players
        live_players = [p for p in self.gc.getLivePlayers() if p.location]
        targets = [p for p in live_players if (p.location.zone == self.location.zone and p != self)]
        if "Handgun" in [e.title for e in self.equipment]:
            self.gc.tell_h("{}'s Handgun reverses their attack range.".format(self.user_id))
            targets = [p for p in live_players if (p.location.zone != self.location.zone and p != self)]

        # If player has Muramasa, can't decline unless there are no options
        # TODO is this a bug?
        data = {'options': [t.user_id for t in targets]}
        if ("Cursed Sword Masamune" not in [e.title for e in self.equipment]) or len(data['options']) == 0:
>>>>>>> d763a2bd
            data['options'].append("Decline")
        answer = self.gc.ask_h('yesno', data, self.user_id)['value']

        if answer != 'Decline':

<<<<<<< HEAD
            # Get attackable players
            live_players = [p for p in self.gc.getLivePlayers() if p.location]
            targets = [p for p in live_players if (p.location.zone == self.location.zone and p != self)]
            if "Handgun" in [e.title for e in self.equipment]:
                self.gc.tell_h("{}'s {} reverses their attack range.", [self.user_id, "Handgun"])
                targets = [p for p in live_players if (p.location.zone != self.location.zone and p != self)]

            # If player has Masamune, can't decline unless there are no options
            data = {'options': [t.user_id for t in targets]}
            if ("Cursed Sword Masamune" not in [e.title for e in self.equipment]) or len(data['options']) == 0:
                data['options'].append("Decline")
            answer = self.gc.ask_h('select', data, self.user_id)['value']

            if answer != 'Decline':

                # Get target
                target_name = answer
                target_Player = [p for p in self.gc.getLivePlayers() if p.user_id == target_name][0]
                self.gc.tell_h("{} is attacking {}!", [self.user_id, target_name])

                # Roll with the 4-sided die if the player has masamune
                roll_result = 0
                if "Cursed Sword Masamune" in [e.title for e in self.equipment]:
                    self.gc.tell_h("{} rolls with the 4-sided die using the {}!", [self.user_id, "Cursed Sword Masamune"])
                    roll_result = self.rollDice('4')
                else:
                    roll_result = self.rollDice('attack')

                # If player has Machine Gun, launch attack on everyone in the zone. Otherwise, attack the target
                if "Machine Gun" in [e.title for e in self.equipment]:
                    self.gc.tell_h("{}'s {} hits everyone in their attack range!", [self.user_id, "Machine Gun"])
                    for t in targets:
                        damage_dealt = self.attack(t, roll_result)
                        self.gc.tell_h("{} hit {} for {} damage!", [self.user_id, t.user_id, damage_dealt])
                else:
                    damage_dealt = self.attack(target_Player, roll_result)
                    self.gc.tell_h("{} hit {} for {} damage!", [self.user_id, target_name, damage_dealt])
=======
            # Get target
            target_name = answer
            target_Player = [p for p in self.gc.getLivePlayers() if p.user_id == target_name][0]
            self.gc.tell_h("{} is attacking {}!".format(self.user_id, target_name))

            # Roll with the 4-sided die if the player has masamune
            roll_result = 0
            if "Cursed Sword Masamune" in [e.title for e in self.equipment]:
                self.gc.tell_h("{} rolls with the 4-sided die using the Masamune!".format(self.user_id, roll_result))
                roll_result = self.rollDice('4')
            else:
                roll_result = self.rollDice(dice_type)

            # If player has Machine Gun, launch attack on everyone in the zone. Otherwise, attack the target
            if "Machine Gun" in [e.title for e in self.equipment]:
                self.gc.tell_h("{}'s Machine Gun hits everyone in their attack range!".format(self.user_id))
                for t in targets:
                    damage_dealt = self.attack(t, roll_result)
                    self.gc.tell_h("{} hit {} for {} damage!".format(self.user_id, t.user_id, damage_dealt))
>>>>>>> d763a2bd
            else:
                self.gc.tell_h("{} declined to attack.", [self.user_id])
        else:
            self.gc.tell_h("{} declined to attack.", [self.user_id])

<<<<<<< HEAD
        # The current player could have died -- if so end their turn
        if self.state == 0:
            return

=======
>>>>>>> d763a2bd
    def drawCard(self, deck):

        # Draw card and tell frontend about it
        drawn = deck.drawCard()
        public_title = drawn.title if drawn.color != 2 else 'a Hermit Card'
        self.gc.tell_h("{} drew {}!", [self.user_id, public_title])
        display_data = drawn.dump()
        display_data['type'] = 'draw'
        if drawn.color != 2:
            self.gc.show_h(display_data)
        else:
            self.gc.show_h(display_data, self.socket_id)

        # Use card if it's single-use, or add to arsenal if it's equipment
        if drawn.is_equipment:
            self.gc.ask_h('confirm', {'options': ["Add {} to arsenal".format(drawn.title)]}, self.user_id)
            self.gc.tell_h("{} added {} to their arsenal!", [self.user_id, public_title])
            self.equipment.append(drawn)
            self.gc.update_h()
        else:
            args = {'self': self, 'card': drawn}
            drawn.use(args)

    def rollDice(self, type):

        # Preprocess all rolls
        assert type in ["area", "attack", "6", "4"]
        roll_4 = self.gc.die4.roll()
        roll_6 = self.gc.die6.roll()
        diff = abs(roll_4 - roll_6)
        sum = roll_4 + roll_6

        # Set values based on type of roll
        if type == "area":
            ask_data = {'options': ['Roll the dice!']}
            display_data = {'type': 'roll', '4-sided': roll_4, '6-sided': roll_6}
            message = ("{} rolled {} + {} = {}!", [self.user_id, roll_4, roll_6, sum])
            result = sum
        elif type == "attack":
            ask_data = {'options': ['Roll for damage!']}
            display_data = {'type': 'roll', '4-sided': roll_4, '6-sided': roll_6}
            message = ("{} rolled a {} - {} = {}!", [self.user_id, max(roll_6, roll_4), min(roll_6, roll_4), diff])
            result = diff
        elif type == "6":
            ask_data = {'options': ['Roll the 6-sided die!']}
            display_data = {'type': 'roll', '4-sided': 0, '6-sided': roll_6}
            message = ("{} rolled a {}!", [self.user_id, roll_6])
            result = roll_6
        elif type == "4":
            ask_data = {'options': ['Roll the 4-sided die!']}
            display_data = {'type': 'roll', '4-sided': roll_4, '6-sided': 0}
            message = ("{} rolled a {}!", [self.user_id, roll_4])
            result = roll_4

        # Ask for confirmation and display results
        self.gc.ask_h('confirm', ask_data, self.user_id)
        self.gc.show_h(display_data)
        self.gc.tell_h(message[0], message[1])
        return result

    def choosePlayer(self):

        # Select a player from all live playerts who arent you
        self.gc.tell_h("{} is choosing a player...", [self.user_id])
        data = {'options': [p.user_id for p in self.gc.getLivePlayers() if p != self]}
        target = self.gc.ask_h('select', data, self.user_id)['value']

        # Return the chosen player
        target_Player = [p for p in self.gc.getLivePlayers() if p.user_id == target][0]
        self.gc.tell_h("{} chose {}!", [self.user_id, target])
        return target_Player

    def chooseEquipment(self, target):

        # Select an equipment card belonging to the given target
        data = {'options': [eq.title for eq in target.equipment]}
        equip = self.gc.ask_h('select', data, self.user_id)['value']

        # Return the selected equipment card
        equip_Equipment = [eq for eq in target.equipment if eq.title == equip][0]
        return equip_Equipment

    def giveEquipment(self, receiver, eq):

        # Transfer equipment
        i = self.equipment.index(eq)
        eq = self.equipment.pop(i)
        receiver.equipment.append(eq)
        eq.holder = receiver

        # Tell frontend about transfer
        self.gc.tell_h("{} forfeited their {} to {}!", [self.user_id, eq.title, receiver.user_id])
        self.gc.update_h()

    def attack(self, other, amount, dryrun=False):

        # Compose equipment functions
        is_attack = True
        successful = (amount != 0)
        for eq in self.equipment:
            if eq.use:
                amount = eq.use(is_attack, successful, amount)

        # Check for spear of longinus
        has_spear = "Spear of Longinus" in [e.title for e in self.equipment]
        if successful and self.character.alleg == 2 and self.state == 1 and has_spear:
<<<<<<< HEAD
            self.gc.tell_h("{} strikes with their {}!", [self.user_id, "Spear of Longinus"])
=======
            if not dryrun:
                self.gc.tell_h("{} strikes with their Spear of Longinus!".format(self.user_id))
>>>>>>> d763a2bd
            amount += 2

        # Return damage dealt
        dealt = other.defend(self, amount, dryrun)

        # If we dealt damage, some specials might have external effects
        if dealt > 0:
            if 'damage_dealt_fn' in self.modifiers:
                self.modifiers['damage_dealt_fn'](self)

        return dealt

    def defend(self, other, amount, dryrun=False):

        # Check for guardian angel
        if "guardian_angel" in self.modifiers:
<<<<<<< HEAD
            self.gc.tell_h("{}\'s {} shielded them from damage!", [self.user_id, "Guardian Angel"])
=======
            if not dryrun:
                self.gc.tell_h("{}\'s Guardian Angel shielded them from damage!".format(self.user_id))
>>>>>>> d763a2bd
            return 0

        # Compose equipment functions
        is_attack = False
        successful = False
        for eq in self.equipment:
            if eq.use:
                amount = eq.use(is_attack, successful, amount)

        # Return damage dealt
        dealt = amount
        if not dryrun:
            self.moveDamage(-dealt, attacker = other)

        # Check for counterattack
        if self.modifiers['counterattack']:
            # Ask if player wants to counterattack
            answer = self.gc.ask_h('confirm', {'options': ["Counterattack", "Decline"]}, self.user_id)['value']

            if answer != "Decline":
                self.gc.tell_h("{} is counterattacking!".format(self.user_id))
                # Roll with the 4-sided die if the player has masamune
                roll_result = 0
                if "Cursed Sword Masamune" in [e.title for e in self.equipment]:
                    self.gc.tell_h("{} rolls with the 4-sided die using the Masamune!".format(self.user_id, roll_result))
                    roll_result = self.rollDice('4')
                else:
                    roll_result = self.rollDice(self.modifiers['attack_dice_type'])
                self.attack(other, roll_result)
            else:
                self.gc.tell_h("{} declined to counterattack.".format(self.user_id))

        return dealt

    def moveDamage(self, damage_change, attacker):
        if attacker.modifiers['steal_for_damage']:
            if damage_change >= 2:
                # Ask attacker whether to steal equipment or deal damage
                data = {'options': ["Steal equipment", "Deal {} damage".format(damage_change)]}
                choose_steal = (attacker.ask_h('select', data, attacker.user_id)['value'] == "Steal equipment")

                if choose_steal:
                    desired_eq = attacker.chooseEquipment(self)
                    self.giveEquipment(attacker, desired_eq)
                    gc.tell_h("{} stole {}'s {} instead of dealing {} damage!'".format(attacker.user_id, self.user_id, desired_eq.name, damage_change))

                    return self.damage

        self.damage = min(self.damage - damage_change, self.character.max_damage)
        self.damage = max(0, self.damage)
        self.checkDeath(attacker)
        return self.damage

    def setDamage(self, damage, attacker):
        self.damage = damage
        self.checkDeath(attacker)

    def checkDeath(self, attacker):
        if self.damage >= self.character.max_damage:
            self.die(attacker)
        self.gc.update_h()

    def die(self, attacker):

        # Set state to 0 (DEAD)
        elements.reveal_lock.acquire()
        self.state = 0
        elements.reveal_lock.release()

        # Report to console
        display_data = {'type': 'die', 'player': self.dump()}
        self.gc.show_h(display_data)
        self.gc.tell_h("{} ({}: {}) was killed by {}!", [
            self.user_id,
            elements.ALLEGIANCE_MAP[self.character.alleg],
            self.character.name,
            attacker.user_id
        ])

        # Equipment stealing if dead player has equipment
        if self.equipment and self != attacker:

            has_silver_rosary = ("Silver Rosary" in [e.title for e in attacker.equipment])
            has_steal_all_mod = attacker.modifiers['steal_all_on_kill']

            if has_silver_rosary or has_steal_all_mod:

                # Steal all of the player's equipment
<<<<<<< HEAD
                self.gc.tell_h("{}'s {} let them steal all of {}'s equipment!", [attacker.user_id, "Silver Rosary", self.user_id])
=======
                msg = ""
                if has_silver_rosary:
                    msg = "{}'s Silver Rosary let them steal all of {}'s equipment!".format(attacker.user_id, self.user_id)
                else:
                    msg = "{} stole all of {}'s equipment!".format(attacker.user_id, self.user_id)

                self.gc.tell_h()
>>>>>>> d763a2bd
                attacker.equipment += self.equipment
                for eq in attacker.equipment:
                    eq.holder = attacker
                self.equipment = []
                self.gc.update_h()

            else:

                # Choose which equipment to take
                self.gc.ask_h('confirm', {'options': ['Take equipment from {}'.format(self.user_id)]}, attacker.user_id)
                equip_Equipment = attacker.chooseEquipment(self)

                # Transfer equipment from one player to the other
                self.giveEquipment(attacker, equip_Equipment)

        # Put remaining equipment back in the deck (discard pile)
        while self.equipment:
            eq = self.equipment.pop()
            if eq.color == 1: # Black
                self.gc.black_cards.addToDiscard(eq)
            elif eq.color == 2: # Green
                self.gc.green_cards.addToDiscard(eq)
            elif eq.color == 3: # White
                self.gc.white_cards.addToDiscard(eq)

        # Set self to null location
        self.location = None

    def move(self, location):
        self.location = location
        self.gc.update_h()

    def dump(self):
        return {
            'user_id': self.user_id,
            'socket_id': self.socket_id,
            'color': self.color,
            'state': self.state,
            'equipment': [eq.dump() for eq in self.equipment],
            'damage': self.damage,
            'character': self.character.dump() if self.character else {},
            'modifiers': self.modifiers,
            'location': self.location.dump() if self.location else {},
            'ai': self.ai,
        }<|MERGE_RESOLUTION|>--- conflicted
+++ resolved
@@ -1,9 +1,6 @@
 import elements
-<<<<<<< HEAD
 import helpers
-=======
 from collections import defaultdict
->>>>>>> d763a2bd
 
 class Player:
     def __init__(self, user_id, socket_id, color, ai):
@@ -16,13 +13,9 @@
         self.equipment = []
         self.damage = 0
         self.location = None
-<<<<<<< HEAD
-        self.modifiers = {}
-=======
         self.modifiers = defaultdict(lambda: False)
         self.modifiers['attack_dice_type'] = "attack"
         self.ask_h = ask_h
->>>>>>> d763a2bd
         self.ai = ai
 
     def setCharacter(self, character):
@@ -66,7 +59,8 @@
         self.gc.tell_h("It's {}'s turn!", [self.user_id])
 
         # Guardian Angel wears off
-        if "guardian_angel" in self.modifiers:
+        # if "guardian_angel" in self.modifiers:
+        if self.modifiers['guardian_angel']:
             self.gc.tell_h("The effect of {}\'s {} wore off!", [self.user_id, "Guardian Angel"])
             del self.modifiers["guardian_angel"]
 
@@ -133,11 +127,6 @@
             return
 
         # Attack
-<<<<<<< HEAD
-        self.gc.tell_h("{} is deciding to attack...", [self.user_id])
-        data = {'options': ["Attack other players!"]}
-        if "Cursed Sword Masamune" not in [e.title for e in self.equipment]:
-=======
         self.attackSequence(dice_type = self.modifiers['attack_dice_type'])
 
         # The current player could have died -- if so end their turn
@@ -158,55 +147,14 @@
             self.gc.tell_h("{}'s Handgun reverses their attack range.".format(self.user_id))
             targets = [p for p in live_players if (p.location.zone != self.location.zone and p != self)]
 
-        # If player has Muramasa, can't decline unless there are no options
+        # If player has Masamune, can't decline unless there are no options
         # TODO is this a bug?
         data = {'options': [t.user_id for t in targets]}
         if ("Cursed Sword Masamune" not in [e.title for e in self.equipment]) or len(data['options']) == 0:
->>>>>>> d763a2bd
             data['options'].append("Decline")
         answer = self.gc.ask_h('yesno', data, self.user_id)['value']
 
         if answer != 'Decline':
-
-<<<<<<< HEAD
-            # Get attackable players
-            live_players = [p for p in self.gc.getLivePlayers() if p.location]
-            targets = [p for p in live_players if (p.location.zone == self.location.zone and p != self)]
-            if "Handgun" in [e.title for e in self.equipment]:
-                self.gc.tell_h("{}'s {} reverses their attack range.", [self.user_id, "Handgun"])
-                targets = [p for p in live_players if (p.location.zone != self.location.zone and p != self)]
-
-            # If player has Masamune, can't decline unless there are no options
-            data = {'options': [t.user_id for t in targets]}
-            if ("Cursed Sword Masamune" not in [e.title for e in self.equipment]) or len(data['options']) == 0:
-                data['options'].append("Decline")
-            answer = self.gc.ask_h('select', data, self.user_id)['value']
-
-            if answer != 'Decline':
-
-                # Get target
-                target_name = answer
-                target_Player = [p for p in self.gc.getLivePlayers() if p.user_id == target_name][0]
-                self.gc.tell_h("{} is attacking {}!", [self.user_id, target_name])
-
-                # Roll with the 4-sided die if the player has masamune
-                roll_result = 0
-                if "Cursed Sword Masamune" in [e.title for e in self.equipment]:
-                    self.gc.tell_h("{} rolls with the 4-sided die using the {}!", [self.user_id, "Cursed Sword Masamune"])
-                    roll_result = self.rollDice('4')
-                else:
-                    roll_result = self.rollDice('attack')
-
-                # If player has Machine Gun, launch attack on everyone in the zone. Otherwise, attack the target
-                if "Machine Gun" in [e.title for e in self.equipment]:
-                    self.gc.tell_h("{}'s {} hits everyone in their attack range!", [self.user_id, "Machine Gun"])
-                    for t in targets:
-                        damage_dealt = self.attack(t, roll_result)
-                        self.gc.tell_h("{} hit {} for {} damage!", [self.user_id, t.user_id, damage_dealt])
-                else:
-                    damage_dealt = self.attack(target_Player, roll_result)
-                    self.gc.tell_h("{} hit {} for {} damage!", [self.user_id, target_name, damage_dealt])
-=======
             # Get target
             target_name = answer
             target_Player = [p for p in self.gc.getLivePlayers() if p.user_id == target_name][0]
@@ -226,19 +174,12 @@
                 for t in targets:
                     damage_dealt = self.attack(t, roll_result)
                     self.gc.tell_h("{} hit {} for {} damage!".format(self.user_id, t.user_id, damage_dealt))
->>>>>>> d763a2bd
             else:
                 self.gc.tell_h("{} declined to attack.", [self.user_id])
         else:
             self.gc.tell_h("{} declined to attack.", [self.user_id])
 
-<<<<<<< HEAD
-        # The current player could have died -- if so end their turn
-        if self.state == 0:
-            return
-
-=======
->>>>>>> d763a2bd
+      
     def drawCard(self, deck):
 
         # Draw card and tell frontend about it
@@ -345,12 +286,8 @@
         # Check for spear of longinus
         has_spear = "Spear of Longinus" in [e.title for e in self.equipment]
         if successful and self.character.alleg == 2 and self.state == 1 and has_spear:
-<<<<<<< HEAD
-            self.gc.tell_h("{} strikes with their {}!", [self.user_id, "Spear of Longinus"])
-=======
             if not dryrun:
-                self.gc.tell_h("{} strikes with their Spear of Longinus!".format(self.user_id))
->>>>>>> d763a2bd
+                self.gc.tell_h("{} strikes with their {}!", [self.user_id, "Spear of Longinus"])
             amount += 2
 
         # Return damage dealt
@@ -366,13 +303,10 @@
     def defend(self, other, amount, dryrun=False):
 
         # Check for guardian angel
-        if "guardian_angel" in self.modifiers:
-<<<<<<< HEAD
-            self.gc.tell_h("{}\'s {} shielded them from damage!", [self.user_id, "Guardian Angel"])
-=======
+        if self.modifiers['guardian_angel']:
             if not dryrun:
-                self.gc.tell_h("{}\'s Guardian Angel shielded them from damage!".format(self.user_id))
->>>>>>> d763a2bd
+                self.gc.tell_h("{}\'s {} shielded them from damage!", [self.user_id, "Guardian Angel"])
+
             return 0
 
         # Compose equipment functions
@@ -461,17 +395,11 @@
             if has_silver_rosary or has_steal_all_mod:
 
                 # Steal all of the player's equipment
-<<<<<<< HEAD
-                self.gc.tell_h("{}'s {} let them steal all of {}'s equipment!", [attacker.user_id, "Silver Rosary", self.user_id])
-=======
-                msg = ""
                 if has_silver_rosary:
-                    msg = "{}'s Silver Rosary let them steal all of {}'s equipment!".format(attacker.user_id, self.user_id)
+                    self.gc.tell_h("{}'s {} let them steal all of {}'s equipment!", [attacker.user_id, "Silver Rosary", self.user_id])
                 else:
-                    msg = "{} stole all of {}'s equipment!".format(attacker.user_id, self.user_id)
-
-                self.gc.tell_h()
->>>>>>> d763a2bd
+                    self.gc.tell_h("{} stole all of {}'s equipment!", [attacker.user_id, self.user_id])
+                
                 attacker.equipment += self.equipment
                 for eq in attacker.equipment:
                     eq.holder = attacker
