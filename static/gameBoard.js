--- conflicted
+++ resolved
@@ -46,17 +46,11 @@
         this.gameData = data;
         if("private" in this.gameData) this.charInfo = this.gameData.private.character;
         this.allPlayersInfo = this.gameData.public.players;
-<<<<<<< HEAD
-        // console.log(this.charInfo);
-        // console.log(typeof this.charInfo);
-        // console.log("game data", this.gameData.public);
-=======
 
         // DEBUGGING
         // console.log(this.charInfo);
         // console.log(typeof this.charInfo);
-        console.log(this.gameData.public);
->>>>>>> 15a5ba11
+        // console.log(this.gameData.public);
         // console.log(this.gameData.public.players);
         // var key = Object.keys(this.otherPlayersInfo)[0];
         // console.log(this.otherPlayersInfo[key].user_id);
@@ -140,47 +134,27 @@
         //this adds our background image. the x, y coordinates provided are the center of the canvas
         var background = this.add.image(533, 300, 'background');
         background.setScale(1);
-<<<<<<< HEAD
-=======
-
-        this.add.image(533, 537.5, 'arsenal');
-        this.box = this.makeBox();
-        this.box.on('clicked', this.clickHandler, this.box);
->>>>>>> 15a5ba11
-
+      
         // Add healthbar
         this.healthBar = this.makeHealthBar();
         this.healthBar.on('clicked', this.clickHandler, this.box);
 
         // Place locations based on given order
-<<<<<<< HEAD
-        this.add.image(382.000,201.500, this.gameData.public.zones[0][0].name).setScale(1).angle = -60;
-        this.add.image(433.000,113.250, this.gameData.public.zones[0][1].name).setScale(1).angle = -60;
-        this.add.image(633.000,113.250, this.gameData.public.zones[1][0].name).setScale(1).angle = 60;
-        this.add.image(684.250,201.750, this.gameData.public.zones[1][1].name).setScale(1).angle = 60;
-        this.add.image(482.000,382.712, this.gameData.public.zones[2][0].name).setScale(1).angle = 0;
-        this.add.image(584.000,382.712, this.gameData.public.zones[2][1].name).setScale(1).angle = 0;
-=======
+
         for (var i = 0; i < 3; i++) {
             for (var j = 0; j < 2; j++) {
                 this.zoneCards[i][j] = this.makeZones(i,j);
                 this.zoneCards[i][j].on('clicked', this.clickHandler, this.zoneCards[i][j]);
             }
         }
->>>>>>> 15a5ba11
 
         //this loop creates all players: self and enemies.
         sorted_keys = Object.keys(this.allPlayersInfo).sort(); // Hack to force keys into a deterministic order
         this.nPlayers = Object.keys(this.allPlayersInfo).length;
         var count = 0;
         for(var i = 0; i < this.nPlayers; i++) {
-<<<<<<< HEAD
             var key = sorted_keys[i];
             if(("private" in this.gameData) && this.allPlayersInfo[key].user_id === this.gameData.private.user_id) {
-=======
-            var key = Object.keys(this.allPlayersInfo)[i];
-            if(this.allPlayersInfo[key].user_id === this.gameData.private.user_id) {
->>>>>>> 15a5ba11
                 this.player = this.makePlayer(this.allPlayersInfo[key].user_id,
                                               this.allPlayersInfo[key], i+1);
                 this.player.key = key;
@@ -249,19 +223,17 @@
                 });
             }
 
-<<<<<<< HEAD
             //set the text for inside of the box
             text.setText([
                 'Team: ' + this.infoBox.data.get('team'),
                 'Win Condition: ' + this.infoBox.data.get('win'), "\n",
                 'Special Ability: ' + this.infoBox.data.get('special')
             ]);
-=======
+
         this.add.image(100, 366.975, "circle" + String(this.player.number));
         this.add.image(100, 366.975, this.charInfo.name);
         this.add.image(60.442, 322.289, this.charInfo.name[0]);
         this.add.image(137.489, 412.722, String(this.charInfo.max_damage) + "hp");
->>>>>>> 15a5ba11
 
             this.add.image(100, 366.975, "charImage");
             this.add.image(60.442, 322.289, this.charInfo.name[0]);
@@ -281,12 +253,7 @@
         });
     },
 
-<<<<<<< HEAD
     makeHealthBar: function() {
-=======
-    // this adds the health bar to the board and makes it interactive on click
-    makeBox: function() {
->>>>>>> 15a5ba11
         var sprite  = this.add.image(966, 300, 'health');
         sprite.infoBox = this.add.image(750, 150, 'text');
         sprite.infoBox.setVisible(false);
@@ -395,12 +362,7 @@
             }
             player.x = player.spots[data.location.name].x;
             player.y = player.spots[data.location.name].y;
-<<<<<<< HEAD
-            player.infoBox.x = player.x;
-            player.infoBox.y = player.y -60;
-            player.displayInfo.x = player.infoBox.x - 120;
-            player.displayInfo.y = player.infoBox.y - 40;
-=======
+
             if(player.y-60-45 < 0) {
                 player.infoBox.angle = 180;
                 player.infoBox.x = player.x;
@@ -417,8 +379,6 @@
                 player.displayInfo.x = player.infoBox.x - 120;
                 player.displayInfo.y = player.infoBox.y - 40;
             }
-            // console.log("sprite moved");
->>>>>>> 15a5ba11
         }
 
         // Update hp
