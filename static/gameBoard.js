//gameboard scene: this is the actual canvas for the game!
var GameBoard = new Phaser.Class ({
    Extends: Phaser.Scene,

    initialize:

    function Board () {
        // this names the scene we are in
        Phaser.Scene.call(this, { key: 'board' });

        // this allows clicking in our game
        this.allowClick = true;

        //this is where all of the objects specific to our scene will appear
        this.healthBar;
        this.player;
        this.allPlayersInfo;
        this.nPlayers;
        this.otherPlayers = {};
        this.tip;
        this.gameData;
        this.charInfo;
        this.infoBox;
        this.gameEnd = {image: [], winners: [], players_info: []};
        this.cards = {cardsDrawn: [], cardText: [], nDrawn: 0};
        this.startSpots = [[490, 220], [530, 220], [570, 220], [510, 260], [550, 260]]; //list of x, y coordinates for 5 players

        // Player location coordinates (row = player number, even columns are x coords, odd columns are y coords)
        this.allSpots = [[398.483,220.233,468.420,163.359,601.778,163.359,671.715,220.233,514.936,437.763,561.010,561.010],
                         [423.487,208.877,472.424,122.003,597.774,122.003,646.711,208.877,457.931,390.407,576.005,428.945],
                         [419.487,247.874,448.424,132.000,621.774,132.000,650.711,247.874,471.931,420.404,624.005,389.942],
                         [394.972,180.750,448.737, 91.851,621.461, 91.851,675.226,180.750,521.618,387.255,595.521,393.817],
                         [444.304,203.018,423.086,137.467,647.112,137.467,625.894,203.018,494.025,394.626,608.189,437.086],
                         [378.242,228.124,499.237,113.250,570.961,113.250,691.956,228.124,449.118,434.654,550.251,428.192],
                         [346.934,152.375,373.233, 97.393,696.965, 97.393,723.264,152.375,509.887,326.988,613.559,330.442],
                         [323.822,194.484,403.492, 64.687,666.706, 64.687,746.376,194.484,453.340,329.579,562.671,326.552]
                     ];

        //y coordinates of all possible spots on health bar
        this.hpSpots = [585];
        this.hpStart = 585;
        this.zoneCards = [[],[],[]];
        this.zoneSpots = [[382.000, 201.500, 433.000, 113.250],
                          [633.000, 113.250, 684.250, 201.750],
                          [482.000, 382.712, 584.000, 382.712]];
    },

    //function to initialize the data sent into gameboard from waiting room
    init: function (data)
    {
        // Remove start button
        $('#start').remove();
        $('#selectPlayers').remove();

        // Store data
        this.gameData = data;
        if("private" in this.gameData) this.charInfo = this.gameData.private.character;
        this.allPlayersInfo = this.gameData.public.players;

        // DEBUGGING
        // console.log(this.charInfo);
        // console.log(typeof this.charInfo);
        // console.log(this.gameData.public);
        // console.log(this.gameData.public.players);
        // var key = Object.keys(this.otherPlayersInfo)[0];
        // console.log(this.otherPlayersInfo[key].user_id);
        // console.log(Object.keys(this.otherPlayersInfo).length);
        // console.log(this.gameData.private);
    },

    //the preload function is where all images that will be used in the game are loaded into
    preload: function () {
        // url where gfx resources are stored
        var gfx = "https://s3.amazonaws.com/shadowhunters.gfxresources/";

        // load background and health bar
        this.load.svg('background', gfx + 'background.svg', {width: 1066, height: 600});
        this.load.image("customTip", "/static/assets/customTip.png");
        this.load.image("popup_right", "/static/assets/popup_right.png");
        this.load.image("popup_left", "/static/assets/popup_left.png");
        this.load.image('text', '/static/assets/text.png');
        this.load.image('health', '/static/assets/health.png');

        // load arsenal
        this.load.image('arsenal', '/static/assets/arsenal.png');

        // load the location cards
        this.load.svg('Hermit\'s Cabin', gfx + 'hermits_cabin.svg', {width: 101, height: 150});
        this.load.svg('Underworld Gate', gfx + 'underworld_gate.svg', {width: 101, height: 150});
        this.load.svg('Church', gfx + 'church.svg', {width: 101, height: 150});
        this.load.svg('Cemetery', gfx + 'cemetery.svg', {width: 101, height: 150});
        this.load.svg('Weird Woods', gfx + 'weird_woods.svg', {width: 101, height: 150});
        this.load.svg('Erstwhile Altar', gfx + 'erstwhile_altar.svg', {width: 101, height: 150});

        // load player sprites and hp trackers
        this.load.svg('player1', gfx + 'white-person.svg', {width: 50.5, height: 37.5});
        this.load.svg('player2', gfx + 'black-person.svg', {width: 50.5, height: 37.5});
        this.load.svg('player3', gfx + 'green-person.svg', {width: 50.5, height: 37.5});
        this.load.svg('player4', gfx + 'blue-person.svg', {width: 50.5, height: 37.5});
        this.load.svg('player5', gfx + 'pink-person.svg', {width: 50.5, height: 37.5});
<<<<<<< HEAD
        this.load.svg('player6', gfx + 'orange-person.svg', {width: 50.5, height: 37.5});
        this.load.svg('player7', gfx + 'yellow-person.svg', {width: 50.5, height: 37.5});
        this.load.svg('player8', gfx + 'red-person.svg', {width: 50.5, height: 37.5});
        
=======
        // Note: Please use this ordering for the final three! Or it'll be mismatched on backend
        // RED
        // YELLOW
        // ORANGE

>>>>>>> 955009e0
        this.load.svg('circle1', gfx + 'white_circle.svg', {width: 123.633, height: 123.633});
        this.load.svg('circle2', gfx + 'black_circle.svg', {width: 123.633, height: 123.633});
        this.load.svg('circle3', gfx + 'green_circle.svg', {width: 123.633, height: 123.633});
        this.load.svg('circle4', gfx + 'blue_circle.svg', {width: 123.633, height: 123.633});
        this.load.svg('circle5', gfx + 'pink_circle.svg', {width: 123.633, height: 123.633});
        this.load.svg('circle6', gfx + 'orange_circle.svg', {width: 123.633, height: 123.633});
        this.load.svg('circle7', gfx + 'yellow_circle.svg', {width: 123.633, height: 123.633});
        this.load.svg('circle8', gfx + 'red_circle.svg', {width: 123.633, height: 123.633});

        this.load.svg('hpp1', gfx + 'whiteDot.svg', {width: 15, height: 15});
        this.load.svg('hpp2', gfx + 'blackDot.svg', {width: 15, height: 15});
        this.load.svg('hpp3', gfx + 'greenDot.svg', {width: 15, height: 15});
        this.load.svg('hpp4', gfx + 'blueDot.svg', {width: 15, height: 15});
        this.load.svg('hpp5', gfx + 'pinkDot.svg', {width: 15, height: 15});
        this.load.svg('hpp6', gfx + 'orangeDot.svg', {width: 15, height: 15});
        this.load.svg('hpp7', gfx + 'yellowDot.svg', {width: 15, height: 15});
        this.load.svg('hpp8', gfx + 'redDot.svg', {width: 15, height: 15});

        this.load.image('box', '/static/assets/box.png');

        this.load.svg('charImage', gfx + 'charImage.svg', {width: 123.633, height: 123.633});
        this.load.svg('8hp', gfx + '8hp.svg', {width: 30.14, height: 30.14});
        this.load.svg('10hp', '/static/assets/10hp.svg', {width: 30.14, height: 30.14});
        this.load.svg('11hp', '/static/assets/11hp.svg', {width: 30.14, height: 30.14});
        this.load.svg('12hp', gfx + '12hp.svg', {width: 30.14, height: 30.14});
        this.load.svg('13hp', gfx + '13hp.svg', {width: 30.14, height: 30.14});
        this.load.svg('14hp', gfx + '14hp.svg', {width: 30.14, height: 30.14});
        this.load.svg('A', gfx + 'a.svg', {width: 36.657, height: 36.657});
        this.load.svg('B', '/static/assets/b.svg', {width: 36.657, height: 36.657});
        this.load.svg('C', '/static/assets/c.svg', {width: 36.657, height: 36.657});
        this.load.svg('U', '/static/assets/u.svg', {width: 36.657, height: 36.657});
        this.load.svg('V', gfx + 'v.svg', {width: 36.657, height: 36.657});
        this.load.svg('W', '/static/assets/w.svg', {width: 36.657, height: 36.657});
        this.load.svg('E', '/static/assets/e.svg', {width: 36.657, height: 36.657});
        this.load.svg('F', gfx + 'f.svg', {width: 36.657, height: 36.657});
        this.load.svg('G', gfx + 'g.svg', {width: 36.657, height: 36.657});
        
        // will replace with actual art as I make them
        // possible later implementation: loop through dumped list of playable characters to load images?
        this.load.image('Allie', '/static/assets/Allie.png');
        this.load.image('George', '/static/assets/George.png');
        this.load.image('Fu-ka', '/static/assets/Fu-ka.png');
        this.load.image('Valkyrie', '/static/assets/Valkyrie.png');
        this.load.image('Vampire', '/static/assets/Vampire.png');
        this.load.image('Bob', '/static/assets/Bob.png');
        this.load.image('Catherine', '/static/assets/anon.png');
        this.load.image('Franklin', '/static/assets/Franklin.png');
        this.load.image('Ellen', '/static/assets/anon.png');
        this.load.image('Ultra Soul', '/static/assets/anon.png');
        this.load.image('Werewolf', '/static/assets/anon.png');
        //this.load.svg('Allie', '/static/assets/Allie.svg', {width: 123, height: 123});

        //display popups
        this.load.svg('gameOver', '/static/assets/gameOver.svg', {width: 642, height: 590});
        this.load.svg('whitecard', '/static/assets/whitecard.svg', {width: 154.604, height: 199.212});
        this.load.svg('blackcard', '/static/assets/blackcard.svg', {width: 154.604, height: 199.212});
        this.load.svg('greencard', '/static/assets/greencard.svg', {width: 154.604, height: 199.212});

    },

    //the create function is where everything is added to the canvas
    create: function () {
        var self = this;

        //this adds our background image. the x, y coordinates provided are the center of the canvas
        var background = this.add.image(533, 300, 'background');
        background.setScale(1);

        // Add healthbar
        this.healthBar = this.makeHealthBar();
        this.healthBar.on('clicked', this.clickHandler, this.box);

        // Place locations based on given order
        for (var i = 0; i < 3; i++) {
            for (var j = 0; j < 2; j++) {
                this.zoneCards[i][j] = this.makeZones(i,j);
                this.zoneCards[i][j].on('clicked', this.clickHandler, this.zoneCards[i][j]);
            }
        }

        //this loop creates all players: self and enemies.
        sorted_keys = Object.keys(this.allPlayersInfo).sort(); // Hack to force keys into a deterministic order
        this.nPlayers = Object.keys(this.allPlayersInfo).length;
        var count = 0;
        for(var i = 0; i < this.nPlayers; i++) {
            var key = sorted_keys[i];
            if(("private" in this.gameData) && this.allPlayersInfo[key].user_id === this.gameData.private.user_id) {
                this.player = this.makePlayer(this.allPlayersInfo[key].user_id,
                                              this.allPlayersInfo[key], i+1);
                this.player.key = key;
                this.player.on('clicked', this.clickHandler, this.player);
            }
            else {
                this.otherPlayers[key] = this.makePlayer(this.allPlayersInfo[key].user_id,
                                                         this.allPlayersInfo[key], i+1);
                this.otherPlayers[key].on('clicked', this.clickHandler, this.otherPlayers[key]);
                count++;
            }
        }

        //this is what makes the box appear when character is clicked. See function clickHandler below
        this.input.on('gameobjectup', function (pointer, gameObject) {
            gameObject.emit('clicked', gameObject);
        }, this);

        // Only create the aresenal and character card if
        // this user is not a spectator
        if("private" in this.gameData)
        {
            // Add arsenal to screen
            this.add.image(533, 537.5, 'arsenal');

            //create the information box for the bottom left corner
            this.infoBox = this.add.image(100, 537.5, 'box');

            //amrit sets character allegance to a number. we convert it to a team
            if(this.charInfo.alleg == 1){
                this.charInfo.alleg = "Neutral";
            }
            else if (this.charInfo.alleg == 0) {
                this.charInfo.alleg = "Shadow";
            }
            else {
                this.charInfo.alleg = "Hunter";
            }
            //enable data to be stored in this box. I'm not sure if this is necessary; if it isn't we can delete these set lines below
            this.infoBox.setDataEnabled();
            this.infoBox.data.set("name", this.charInfo.name);
            this.infoBox.data.set("team", this.charInfo.alleg);
            this.infoBox.data.set("win", this.charInfo.win_cond_desc);
            this.infoBox.data.set("special", "none"); //not yet implemented

            //create the text variables
            var text = this.add.text(10, 470, '', {
                font: '12px Arial',
                fill: '#FFFFFF',
                wordWrap: { width: 180, useAdvancedWrap: true }
            });
            var name = this.add.text(5, 460, this.infoBox.data.get('name'), {
                font:'16px Arial' ,
                fill: '#FFFFFF'
            });

            // Adding placeholder text to go in equipment slots
            this.equip_text = [];
            this.num_equip_slots = 6;
            for(var i = 0; i < this.num_equip_slots; i++)
            {
                this.equip_text[i] = this.add.text(235 + i*100, 537.5, '', {
                    font: '12px Arial',
                    fill: '#FFFFFF',
                    wordWrap: { width: 80, useAdvancedWrap: true }
                });
            }

            //set the text for inside of the box
            text.setText([
                'Team: ' + this.infoBox.data.get('team'),
                'Win Condition: ' + this.infoBox.data.get('win'), "\n",
                'Special Ability: ' + this.infoBox.data.get('special')
            ]);

            this.add.image(100, 366.975, "circle" + String(this.player.number)).setScale(1.1);
            this.add.image(100, 366.975, this.charInfo.name);
            this.add.image(60.442, 322.289, this.charInfo.name[0]);
            this.add.image(137.489, 412.722, String(this.charInfo.max_damage) + "hp");

            //align the text inside of our information box
            Phaser.Display.Align.In.TopCenter(name, this.infoBox);
            Phaser.Display.Align.In.TopLeft(text, this.add.zone(110, 560, 200, 130));
        }

        // Display reveal button
        $('#reveal').show();

        // Initial update to synchronize spectators
        self.updateBoard(this.gameData.public);

        // Socket receiver for future updates
        socket.on('update', function(data) {
            self.updateBoard(data);
        });

        //socet receiver for displaying stuff
        socket.on('display', function(data) {
            switch(data.type) {
                case "win":
                    self.onGameOver(data.winners);
                    break;
                case "draw":
                    self.onDraw(data);
                    break;
                case "reveal":
                    console.log("in case reveal, data.type is: " + data.type);
                    //TO DO: make character card pop up
                    break;
                case "roll":
                    //TO DO: @Joanna write the code to display the dice here!
                    break;
                case "die":
                    console.log("in case die, data.type is: " + data.type);
                    //TO DO: make a popup annoucing death / revealing character
                    break;
                default:
                    console.log("what are you doing? data.type is: " + data.type);
                    break;
            }
        });

        // Warn players that they'll be disconnected if they leave
        window.onbeforeunload = function() {
            return 'If you leave this page, you will be removed from the game. ' +
                   'Are you sure you want to leave?';
        };
    },

    makeHealthBar: function() {
        var sprite  = this.add.image(966, 300, 'health');
        sprite.infoBox = this.add.image(750, 150, 'text');
        sprite.infoBox.setVisible(false);
        sprite.infoBox.depth = 30;
        sprite.displayInfo = this.add.text(700, 30, " ", { font: '12px Arial', fill: '#FFFFFF', wordWrap: { width: 250, useAdvancedWrap: true }});

        sprite.displayInfo.setText(["Player: " + this.gameData.public.characters[0].name, "Dies At HP: " + this.gameData.public.characters[0].max_damage, "\n",
            "Player: " + this.gameData.public.characters[1].name, "Dies At HP: " + this.gameData.public.characters[1].max_damage, "\n",
            "Player: " + this.gameData.public.characters[2].name, "Dies At HP: " + this.gameData.public.characters[2].max_damage, "\n",
            "Player: " + this.gameData.public.characters[3].name, "Dies At HP: " + this.gameData.public.characters[3].max_damage, "\n",
            "Player: " + this.gameData.public.characters[4].name, "Dies At HP: " + this.gameData.public.characters[4].max_damage
        ]);
        sprite.displayInfo.setVisible(false);
        sprite.displayInfo.depth = 30;
        sprite.setInteractive();
        return sprite;
    },

    // this adds the zones to the board and makes them interactive on click
    makeZones: function(zone_num, card_num) {
        var zone = this.add.image(this.zoneSpots[zone_num][card_num*2],this.zoneSpots[zone_num][card_num*2 + 1], this.gameData.public.zones[zone_num][card_num].name);
        if (zone_num == 0) {
            zone.setScale(1).angle = -60;
            zone.infoBox = this.add.image(zone.x-90, zone.y, "popup_left");
            zone.displayInfo = this.add.text(zone.infoBox.x - 80, zone.infoBox.y - 40, " ", { font: '12px Arial', fill: '#FFFFFF', wordWrap: { width: 130, useAdvancedWrap: true }});
        }
        else if (zone_num == 1) {
            zone.setScale(1).angle = 60;
            zone.infoBox = this.add.image(zone.x+90, zone.y, "popup_right");
            zone.displayInfo = this.add.text(zone.infoBox.x - 60, zone.infoBox.y - 40, " ", { font: '12px Arial', fill: '#FFFFFF', wordWrap: { width: 130, useAdvancedWrap: true }});
        }
        else {
            if(card_num == 0) {
                zone.infoBox = this.add.image(zone.x-90, zone.y, "popup_left");
                zone.displayInfo = this.add.text(zone.infoBox.x - 80, zone.infoBox.y - 40, " ", { font: '12px Arial', fill: '#FFFFFF', wordWrap: { width: 130, useAdvancedWrap: true }});
            }
            else {
                zone.infoBox = this.add.image(zone.x+90, zone.y, "popup_right");
                zone.displayInfo = this.add.text(zone.infoBox.x - 60, zone.infoBox.y - 40, " ", { font: '12px Arial', fill: '#FFFFFF', wordWrap: { width: 130, useAdvancedWrap: true }});
            }
        }

        zone.displayInfo.setText([
            "Area: " + this.gameData.public.zones[zone_num][card_num].name,
            this.gameData.public.zones[zone_num][card_num].desc
        ]);

        zone.infoBox.setVisible(false);
        zone.displayInfo.setVisible(false);
        zone.infoBox.depth = 30;
        zone.displayInfo.depth = 30;
        zone.setInteractive();
        return zone;
    },

    //the makePlayer function is what creates our sprite and adds him to the board.
    makePlayer: function (name, data, num) {
        var sprite = this.add.sprite(this.startSpots[num-1][0], this.startSpots[num-1][1], 'player' + String(num));
        sprite.hpTracker = this.add.image(900 + (35*(num-1)), this.hpStart, 'hpp' + String(num));

        //our player's name
        sprite.name = name;
        sprite.number = num;

        //this is the information that will appear inside of the info box
        sprite.info = data;
        sprite.spots = {};

        var count = 0;

        for(var i = 0; i < 3; i++) {
            sprite.spots[this.gameData.public.zones[i][0].name] = {x: this.allSpots[num-1][count], y: this.allSpots[num-1][count+1]};
            sprite.spots[this.gameData.public.zones[i][1].name] = {x: this.allSpots[num-1][count+2], y: this.allSpots[num-1][count+3]};
            count += 4;
        }

        //this creates the infobox, i.e. the box that will appear when we click on him.
        sprite.infoBox = this.add.image(sprite.x, sprite.y -60, "customTip");
        sprite.infoBox.setVisible(false);
        sprite.displayInfo = this.add.text(sprite.infoBox.x - 120, sprite.infoBox.y - 40, " ", { font: '12px Arial', fill: '#FFFFFF', wordWrap: { width: 250, useAdvancedWrap: true }});
        sprite.displayInfo.setText([
            "Player: " + sprite.name,
            "Equipment: None"
        ]);
        sprite.displayInfo.setVisible(false);

        //this makes the sprite interactive so that we can click on them
        sprite.setInteractive();
        sprite.depth = 10;
        sprite.infoBox.depth = 20;
        sprite.displayInfo.depth = 20;
        return sprite;
    },

    //updates information about each player
    updatePlayer: function (player, data) {

        // Update name (in case replaced by CPU)
        player.name = data.user_id;

        // Move player
        if(Object.keys(data.location).length != 0) {
            if(!player.info.location.name || player.info.location.name !== data.location.name) {
                player.infoBox.setVisible(false);
                player.displayInfo.setVisible(false);
            }
            player.x = player.spots[data.location.name].x;
            player.y = player.spots[data.location.name].y;
            if(player.y-60-45 < 0) {
                player.infoBox.angle = 180;
                player.infoBox.x = player.x;
                player.infoBox.y = player.y + 60;
                player.displayInfo.x = player.infoBox.x - 120;
                player.displayInfo.y = player.infoBox.y - 20;
            }
            else {
                if (player.infoBox.angle != 0) {
                    player.infoBox.angle = 0;
                }
                player.infoBox.x = player.x;
                player.infoBox.y = player.y -60;
                player.displayInfo.x = player.infoBox.x - 120;
                player.displayInfo.y = player.infoBox.y - 40;
            }
        }

        // Update hp
        player.hpTracker.y = this.hpStart - 40*data.damage;

        // Kill player if dead
        if(data.state == 0) {
            player.alpha = 0.4;
            player.hpTracker.alpha = 0.4;
            player.infoBox.alpha = 0.4;
            player.displayInfo.alpha = 0.4;
            player.x = this.startSpots[player.number-1][0];
            player.y = this.startSpots[player.number-1][1];
            player.infoBox.x = player.x;
            player.infoBox.y = player.y -60;
            player.displayInfo.x = player.infoBox.x - 120;
            player.displayInfo.y = player.infoBox.y - 40;
        }

        // Update arsenal
        var datasize = data.equipment.length;
        if(this.player && player == this.player) {

            // Set equip text in box to name of equipment
            for(var i = 0; i < datasize; i++) {
                this.equip_text[i].setText([data.equipment[i].title]);
            }

            // Empty equip text in rest of boxes
            for(var i = datasize; i < this.num_equip_slots; i++) {
                this.equip_text[i].setText([""]);
            }

            // remove reveal button on person's screen if they are revealed
            if((data.state == 1 || data.state == 0) && $('#reveal').length) {
                $('#reveal').remove();
            }
        }

        // Update player info to contain new data
        player.info = data;

        // Update infobox
        if(Object.keys(player.info.location).length == 0) {
            player.info.location.name = "None";
        }

        var nEquip = player.info.equipment.length;
        if(nEquip == 0) {
            player.info.equipment.list = "None";
        }
        else {
            player.info.equipment.list = "";
            for(var i = 0; i < nEquip; i++) {
                player.info.equipment.list += player.info.equipment[i].title;
                if(i < nEquip-1){
                    player.info.equipment.list += ", ";
                }
            }
        }

        player.displayInfo.setText([
            "Player: " + player.name,
            "Equipment: " + player.info.equipment.list
        ]);
    },

    //for each update, change parts of the board that need to be redrawn.
    updateBoard: function(data) {
        //loop through each player and see if there are things to update
        // console.log(data);
        this.allPlayersInfo = data.players;
        for(var i = 0; i < this.nPlayers; i++){
            var key = Object.keys(this.allPlayersInfo)[i];
            if(this.player && key === this.player.key) {
                //update self
                this.updatePlayer(this.player, this.allPlayersInfo[key]);
            }
            else {
                //update other players
                this.updatePlayer(this.otherPlayers[key], this.allPlayersInfo[key]);
            }
        }
    },
    //if player clicked and box is visible, make invisible. if box is invisible, make visible
    clickHandler: function (player)
    {
        if(player.infoBox.visible == false)
        {
            player.infoBox.setVisible(true);
            player.displayInfo.setVisible(true);
        }
        else
        {
            player.infoBox.setVisible(false);
            player.displayInfo.setVisible(false);
        }
    },
    //click handler for popups that will delete them
    cardHandler: function(card)
    {
        card.cardText.visible = false;
        card.visible = false;
    },

    //game over displays
    onGameOver: function(winners) {
        var nWinners = winners.length;
        this.gameEnd.image = this.add.image(530.543, 303.9, "gameOver");
        this.gameEnd.image.depth = 40;
        for(var i = 0; i < nWinners; i++) {
            if(i%2 == 0) {
                this.gameEnd.winners[i] = this.add.image(283, 140 + 130*(i/2), winners[i].character.name);
                this.gameEnd.players_info[i] = this.add.text(352, 78.183 + 130*(i/2), " ", { font: '12px Arial', fill: '#000000', wordWrap: { width: 160, useAdvancedWrap: true }});
            }
            else {
                this.gameEnd.winners[i] = this.add.image(583, 140 + 130*((i-1)/2), winners[i].character.name);
                this.gameEnd.players_info[i] = this.add.text(652, 78.183 + 130*((i-1)/2), " ", { font: '12px Arial', fill: '#000000', wordWrap: { width: 160, useAdvancedWrap: true }});
            }
            if(winners[i].character.alleg == 1){
                winners[i].character.alleg = "Neutral";
            }
            else if (winners[i].character.alleg == 0) {
                winners[i].character.alleg = "Shadow";
            }
            else {
                winners[i].character.alleg = "Hunter";
            }
            this.gameEnd.winners[i].depth = 40;
            this.gameEnd.players_info[i].depth = 40;
            this.gameEnd.players_info[i].setText([
                'Player: ' + winners[i].user_id,
                'Team: ' + winners[i].character.alleg,
                'Win Condition: ' + winners[i].character.win_cond_desc
            ]);
        }

        if($('#reveal').length) {
            $('#reveal').remove();
        }
    },

    //drawn card displays
    onDraw: function(cardInfo) {
        var cardsOut = this.cards.nDrawn;

        if(cardInfo.color == 0) {
            this.cards.cardsDrawn[cardsOut] = this.add.image(281.321, 368.964, "whitecard");
            this.cards.cardsDrawn[cardsOut].cardText = this.add.text(211.654, 365.668, " ", { font: '10px Arial', fill: '#000000', wordWrap: { width: 139, useAdvancedWrap: true }});
        }

        else if (cardInfo.color == 1) {
            this.cards.cardsDrawn[cardsOut] = this.add.image(281.321, 368.964, "blackcard");
            this.cards.cardsDrawn[cardsOut].cardText = this.add.text(211.654, 365.668, " ", { font: '10px Arial', fill: '#FFFFFF', wordWrap: { width: 139, useAdvancedWrap: true }});
        }
        else {
            this.cards.cardsDrawn[cardsOut] = this.add.image(281.321, 368.964, "greencard");
            this.cards.cardsDrawn[cardsOut].cardText = this.add.text(211.654, 365.668, " ", { font: '10px Arial', fill: '#FFFFFF', wordWrap: { width: 139, useAdvancedWrap: true }});
        }

        this.cards.cardsDrawn[cardsOut].cardText.setText([
            cardInfo.title,
            cardInfo.desc
        ]);

        this.cards.cardsDrawn[cardsOut].setInteractive();
        this.cards.cardsDrawn[cardsOut].on('clicked', this.cardHandler, this.cards.cardsDrawn[cardsOut]);
        this.cards.nDrawn = cardsOut + 1;
    }
});<|MERGE_RESOLUTION|>--- conflicted
+++ resolved
@@ -98,42 +98,34 @@
         this.load.svg('player3', gfx + 'green-person.svg', {width: 50.5, height: 37.5});
         this.load.svg('player4', gfx + 'blue-person.svg', {width: 50.5, height: 37.5});
         this.load.svg('player5', gfx + 'pink-person.svg', {width: 50.5, height: 37.5});
-<<<<<<< HEAD
-        this.load.svg('player6', gfx + 'orange-person.svg', {width: 50.5, height: 37.5});
+        this.load.svg('player6', gfx + 'red-person.svg', {width: 50.5, height: 37.5});
         this.load.svg('player7', gfx + 'yellow-person.svg', {width: 50.5, height: 37.5});
-        this.load.svg('player8', gfx + 'red-person.svg', {width: 50.5, height: 37.5});
-        
-=======
-        // Note: Please use this ordering for the final three! Or it'll be mismatched on backend
-        // RED
-        // YELLOW
-        // ORANGE
-
->>>>>>> 955009e0
+        this.load.svg('player8', gfx + 'orange-person.svg', {width: 50.5, height: 37.5});
+
         this.load.svg('circle1', gfx + 'white_circle.svg', {width: 123.633, height: 123.633});
         this.load.svg('circle2', gfx + 'black_circle.svg', {width: 123.633, height: 123.633});
         this.load.svg('circle3', gfx + 'green_circle.svg', {width: 123.633, height: 123.633});
         this.load.svg('circle4', gfx + 'blue_circle.svg', {width: 123.633, height: 123.633});
         this.load.svg('circle5', gfx + 'pink_circle.svg', {width: 123.633, height: 123.633});
-        this.load.svg('circle6', gfx + 'orange_circle.svg', {width: 123.633, height: 123.633});
+        this.load.svg('circle6', gfx + 'red_circle.svg', {width: 123.633, height: 123.633});
         this.load.svg('circle7', gfx + 'yellow_circle.svg', {width: 123.633, height: 123.633});
-        this.load.svg('circle8', gfx + 'red_circle.svg', {width: 123.633, height: 123.633});
+        this.load.svg('circle8', gfx + 'orange_circle.svg', {width: 123.633, height: 123.633});
 
         this.load.svg('hpp1', gfx + 'whiteDot.svg', {width: 15, height: 15});
         this.load.svg('hpp2', gfx + 'blackDot.svg', {width: 15, height: 15});
         this.load.svg('hpp3', gfx + 'greenDot.svg', {width: 15, height: 15});
         this.load.svg('hpp4', gfx + 'blueDot.svg', {width: 15, height: 15});
         this.load.svg('hpp5', gfx + 'pinkDot.svg', {width: 15, height: 15});
-        this.load.svg('hpp6', gfx + 'orangeDot.svg', {width: 15, height: 15});
+        this.load.svg('hpp6', gfx + 'redDot.svg', {width: 15, height: 15});
         this.load.svg('hpp7', gfx + 'yellowDot.svg', {width: 15, height: 15});
-        this.load.svg('hpp8', gfx + 'redDot.svg', {width: 15, height: 15});
+        this.load.svg('hpp8', gfx + 'orangeDot.svg', {width: 15, height: 15});
 
         this.load.image('box', '/static/assets/box.png');
 
         this.load.svg('charImage', gfx + 'charImage.svg', {width: 123.633, height: 123.633});
         this.load.svg('8hp', gfx + '8hp.svg', {width: 30.14, height: 30.14});
-        this.load.svg('10hp', '/static/assets/10hp.svg', {width: 30.14, height: 30.14});
-        this.load.svg('11hp', '/static/assets/11hp.svg', {width: 30.14, height: 30.14});
+        this.load.svg('10hp', gfx + '10hp.svg', {width: 30.14, height: 30.14});
+        this.load.svg('11hp', gfx + '11hp.svg', {width: 30.14, height: 30.14});
         this.load.svg('12hp', gfx + '12hp.svg', {width: 30.14, height: 30.14});
         this.load.svg('13hp', gfx + '13hp.svg', {width: 30.14, height: 30.14});
         this.load.svg('14hp', gfx + '14hp.svg', {width: 30.14, height: 30.14});
@@ -385,7 +377,7 @@
     //the makePlayer function is what creates our sprite and adds him to the board.
     makePlayer: function (name, data, num) {
         var sprite = this.add.sprite(this.startSpots[num-1][0], this.startSpots[num-1][1], 'player' + String(num));
-        sprite.hpTracker = this.add.image(900 + (35*(num-1)), this.hpStart, 'hpp' + String(num));
+        sprite.hpTracker = this.add.image(882 + (24*(num-1)), this.hpStart, 'hpp' + String(num));
 
         //our player's name
         sprite.name = name;
@@ -559,7 +551,7 @@
     //game over displays
     onGameOver: function(winners) {
         var nWinners = winners.length;
-        this.gameEnd.image = this.add.image(530.543, 303.9, "gameOver");
+        this.gameEnd.image = this.add.image(533, 300, "gameOver");
         this.gameEnd.image.depth = 40;
         for(var i = 0; i < nWinners; i++) {
             if(i%2 == 0) {
