//gameboard scene: this is the actual canvas for the game!
var GameBoard = new Phaser.Class ({
    Extends: Phaser.Scene,

    initialize:

    function Board () {
        // this names the scene we are in
        Phaser.Scene.call(this, { key: 'board' });

        // this allows clicking in our game
        this.allowClick = true;

        //this is where all of the objects specific to our scene will appear
        this.box;
        this.player;
        this.allPlayersInfo;
        this.nPlayers;
        this.otherPlayers = {};
        this.tip;
        this.gameData;
        this.charInfo;
        this.infoBox;
        this.startSpots = [[490, 220], [530, 220], [570, 220], [510, 260], [550, 260]]; //list of x, y coordinates for 5 players

        // Player location coordinates (row = player number, even columns are x coords, odd columns are y coords)
        this.allSpots = [[336.909,199.411,383.466,117.760,682.109,117.760,728.666,199.411,457.000,342.000,560.000,342.000],
                         [361.909,156.110,408.466, 74.459,657.109, 74.459,703.666,156.110,507.000,342.000,610.000,342.000],
                         [382.965,197.134,429.522,115.483,636.053,115.483,682.610,197.134,482.000,380.747,585.000,380.747],
                         [406.191,239.411,452.748,157.760,612.827,157.760,659.384,239.411,457.000,422.000,560.000,422.000],
                         [431.191,196.110,477.748,114.459,587.827,114.459,634.384,196.110,507.000,422.000,610.000,422.000]
                     ];

        //y coordinates of all possible spots on health bar
        this.hpSpots = [585];
        this.hpStart = 585;
    },

    //function to initialize the data sent into gameboard from waiting room
    init: function (data)
    {
        this.gameData = data;
        this.charInfo = this.gameData.private.character;
        this.allPlayersInfo = this.gameData.public.players;

        
        // console.log(this.charInfo);
        // console.log(typeof this.charInfo);
         console.log(this.gameData.public);
        // console.log(this.gameData.public.players);
        // var key = Object.keys(this.otherPlayersInfo)[0];
        // console.log(this.otherPlayersInfo[key].user_id);
        // console.log(Object.keys(this.otherPlayersInfo).length);
        // console.log(this.gameData.private);
    
    },

    //the preload function is where all images that will be used in the game are loaded into
    preload: function () {
        // url where gfx resources are stored
        var gfx = "https://s3.amazonaws.com/shadowhunters.gfxresources/";

        // load background and health bar
        this.load.svg('background', gfx + 'background.svg', {width: 1066, height: 600});
        this.load.image("customTip", "/static/assets/customTip.png");
        this.load.image('0', '/static/assets/zero.png');
        this.load.image('1', '/static/assets/one.png');
        this.load.image('2', '/static/assets/two.png');
        this.load.image('3', '/static/assets/three.png');
        this.load.image('4', '/static/assets/four.png');
        this.load.image('5', '/static/assets/five.png');
        this.load.image('6', '/static/assets/six.png');
        this.load.image('7', '/static/assets/seven.png');
        this.load.image('8', '/static/assets/eight.png');
        this.load.image('9', '/static/assets/nine.png');
        this.load.image('10', '/static/assets/ten.png');
        this.load.image('11', '/static/assets/eleven.png');
        this.load.image('12', '/static/assets/twelve.png');
        this.load.image('13', '/static/assets/thirteen.png');
        this.load.image('14', '/static/assets/fourteen.png');
        this.load.image('text', '/static/assets/text.png');

        this.load.image('arsenal', '/static/assets/arsenal.png');


        // load the location cards
        this.load.svg('Hermit\'s Cabin', gfx + 'hermits_cabin.svg', {width: 101, height: 150});
        this.load.svg('Underworld Gate', gfx + 'pleasure_island.svg', {width: 101, height: 150});
        this.load.svg('Church', gfx + 'church.svg', {width: 101, height: 150});
        this.load.svg('Cemetery', gfx + 'cemetery.svg', {width: 101, height: 150});
        this.load.svg('Weird Woods', gfx + 'weird_woods.svg', {width: 101, height: 150});
        this.load.svg('Erstwhile Altar', gfx + 'erstwhile_altar.svg', {width: 101, height: 150});

        // load player sprites and hp trackers
        this.load.svg('player1', gfx + 'white-person.svg', {width: 50.5, height: 37.5});
        this.load.svg('player2', gfx + 'black-person.svg', {width: 50.5, height: 37.5});
        this.load.svg('player3', gfx + 'green-person.svg', {width: 50.5, height: 37.5});
        this.load.svg('player4', gfx + 'blue-person.svg', {width: 50.5, height: 37.5});
        this.load.svg('player5', gfx + 'pink-person.svg', {width: 50.5, height: 37.5});

        this.load.svg('hpp1', gfx + 'whiteDot.svg', {width: 15, height: 15});
        this.load.svg('hpp2', gfx + 'blackDot.svg', {width: 15, height: 15});
        this.load.svg('hpp3', gfx + 'greenDot.svg', {width: 15, height: 15});
        this.load.svg('hpp4', gfx + 'blueDot.svg', {width: 15, height: 15});
        this.load.svg('hpp5', gfx + 'pinkDot.svg', {width: 15, height: 15});

        this.load.image('box', '/static/assets/box.png');

        this.load.svg('charImage', gfx + 'charImage.svg', {width: 123.633, height: 123.633});
        this.load.svg('8hp', gfx + '8hp.svg', {width: 30.14, height: 30.14});
        this.load.svg('12hp', gfx + '12hp.svg', {width: 30.14, height: 30.14});
        this.load.svg('13hp', gfx + '13hp.svg', {width: 30.14, height: 30.14});
        this.load.svg('14hp', gfx + '14hp.svg', {width: 30.14, height: 30.14});
        this.load.svg('A', gfx + 'a.svg', {width: 36.657, height: 36.657});
        this.load.svg('V', gfx + 'v.svg', {width: 36.657, height: 36.657});
        this.load.svg('F', gfx + 'f.svg', {width: 36.657, height: 36.657});
        this.load.svg('G', gfx + 'g.svg', {width: 36.657, height: 36.657});
    },

    //the create function is where everything is added to the canvas
    create: function () {
        var self = this;
        //this adds our background image. the x, y coordinates provided are the center of the canvas
        var background = this.add.image(533, 300, 'background');
        background.setScale(1);
        //background.displayWidth = this.sys.canvas.width;
        //background.displayHeight = this.sys.canvas.height;

        for(var i = 0; i < 15; i++) {
            this.add.image(966, 580 - i*40, String(i));
        }
        this.add.image(533, 537.5, 'arsenal');


        // Place locations based on given order
        this.add.image(382.000,201.500, this.gameData.public.zones[0][0].name).setScale(1).angle = -60;
        this.add.image(433.000,113.250, this.gameData.public.zones[0][1].name).setScale(1).angle = -60;
        this.add.image(633.000,113.250, this.gameData.public.zones[1][0].name).setScale(1).angle = 60;
        this.add.image(684.250,201.750, this.gameData.public.zones[1][1].name).setScale(1).angle = 60;
        this.add.image(482.000,382.712, this.gameData.public.zones[2][0].name).setScale(1).angle = 0;
        this.add.image(584.000,382.712, this.gameData.public.zones[2][1].name).setScale(1).angle = 0;


        //this loop creates all players: self and enemies.
        this.nPlayers = Object.keys(this.allPlayersInfo).length;
        var count = 0;
        for(var i = 0; i < this.nPlayers; i++) {
            // console.log("in for loop");
            var key = Object.keys(this.allPlayersInfo)[i];
            if(this.allPlayersInfo[key].user_id === this.gameData.private.user_id) {
                this.player = this.makePlayer(this.allPlayersInfo[key].user_id,
                    this.allPlayersInfo[key], i+1);
                this.player.key = key;
                this.player.on('clicked', this.clickHandler, this.player);
                // console.log(this.player.name);
            }
            else {
                this.otherPlayers[key] = this.makePlayer(this.allPlayersInfo[key].user_id,
                    this.allPlayersInfo[key], i+1);
                this.otherPlayers[key].on('clicked', this.clickHandler, this.otherPlayers[key]);
                count++;
            }
        }

        //this is what makes the box appear when character is clicked. See function clickHandler below
        this.input.on('gameobjectup', function (pointer, gameObject) {
            gameObject.emit('clicked', gameObject);
        }, this);

        //create the information box for the bottom left corner
        this.infoBox = this.add.image(100, 537.5, 'box');

        //amrit sets character allegance to a number. we convert it to a team
        if(this.charInfo.alleg == 1){
            this.charInfo.alleg = "Neutral";
        }
        else if (this.charInfo.alleg == 0) {
            this.charInfo.alleg = "Shadow";
        }
        else {
            this.charInfo.alleg = "Hunter";
        }
        //enable data to be stored in this box. I'm not sure if this is necessary; if it isn't we can delete these set lines below
        this.infoBox.setDataEnabled();
        this.infoBox.data.set("name", this.charInfo.name);
        this.infoBox.data.set("team", this.charInfo.alleg);
        this.infoBox.data.set("win", this.charInfo.win_cond_desc);
        this.infoBox.data.set("special", "none"); //not yet implemented

        //create the text variables
        var text = this.add.text(10, 470, '', {
            font: '12px Arial',
            fill: '#FFFFFF',
            wordWrap: { width: 180, useAdvancedWrap: true }
        });
        var name = this.add.text(5, 460, this.infoBox.data.get('name'), {
            font:'16px Arial' ,
            fill: '#FFFFFF'
        });

        //set the text for inside of the box
        text.setText([
            'Team: ' + this.infoBox.data.get('team'),
            'Win Condition: ' + this.infoBox.data.get('win'), "\n",
            'Special Ability: ' + this.infoBox.data.get('special')
        ]);

        this.add.image(100, 366.975, "charImage");
        this.add.image(60.442, 322.289, this.charInfo.name[0]);
        this.add.image(137.489, 412.722, String(this.charInfo.max_damage) + "hp");

        this.box = this.makeBox();
        this.box.on('clicked', this.clickHandler, this.box);

        //align the text inside of our information box
        Phaser.Display.Align.In.TopCenter(name, this.infoBox);
        Phaser.Display.Align.In.TopLeft(text, this.add.zone(110, 560, 200, 130));

        socket.on('update', function(data) {
            self.updateBoard(data);
        });

    },

    makeBox: function() {
        var sprite  = this.add.image(966, 20, '14');
        sprite.infoBox = this.add.image(750, 150, 'text');
        sprite.infoBox.setVisible(false);
        sprite.displayInfo = this.add.text(700, 50, " ", { font: '12px Arial', fill: '#FFFFFF', wordWrap: { width: 250, useAdvancedWrap: true }});
<<<<<<< HEAD
        sprite.displayInfo.setText(["Player: " + this.gameData.public.characters[0].name, "Dies At HP: " + this.gameData.public.characters[0].max_damage,
            "Player: " + this.gameData.public.characters[1].name, "Dies At HP: " + this.gameData.public.characters[1].max_damage,
            "Player: " + this.gameData.public.characters[2].name, "Dies At HP: " + this.gameData.public.characters[2].max_damage,
            "Player: " + this.gameData.public.characters[3].name, "Dies At HP: " + this.gameData.public.characters[3].max_damage
=======
        sprite.displayInfo.setText(["Player: Dies At HP:"
>>>>>>> 7756c562
            ]);
        sprite.displayInfo.setVisible(false);
        sprite.setInteractive();
        return sprite;
    },

    //the makePlayer function is what creates our sprite and adds him to the board.
    makePlayer: function (name, data, num) {
        var sprite = this.add.sprite(this.startSpots[num-1][0], this.startSpots[num-1][1], 'player' + String(num));
        sprite.hpTracker = this.add.image(900 + (35*(num-1)), this.hpStart, 'hpp' + String(num));

        //our player's name
        sprite.name = name;
        sprite.number = num;

        //this is the information that will appear inside of the info box
        sprite.info = data;
        sprite.spots = {};

        var count = 0;

        for(var i = 0; i < 3; i++) {
            sprite.spots[this.gameData.public.zones[i][0].name] = {x: this.allSpots[num-1][count], y: this.allSpots[num-1][count+1]};
            sprite.spots[this.gameData.public.zones[i][1].name] = {x: this.allSpots[num-1][count+2], y: this.allSpots[num-1][count+3]};
            count += 4;
        }

        if(Object.keys(sprite.info.location).length == 0) {
            sprite.info.location.name = "None";
        }

        if(Object.keys(sprite.info.equipment).length == 0) {
            sprite.info.equipment.list = "None";
        }

        //this creates the infobox, i.e. the box that will appear when we click on him.
        sprite.infoBox = this.add.image(sprite.x, sprite.y -60, "customTip");
        sprite.infoBox.setVisible(false);
        sprite.displayInfo = this.add.text(sprite.infoBox.x - 120, sprite.infoBox.y - 40, " ", { font: '12px Arial', fill: '#FFFFFF', wordWrap: { width: 250, useAdvancedWrap: true }});
        sprite.displayInfo.setText([
            "Player: " + sprite.name,
            "Equipment: " + sprite.info.equipment.list
        ]);
        sprite.displayInfo.setVisible(false);

        //this makes the sprite interactive so that we can click on them
        sprite.setInteractive();
        sprite.depth = 10;
        sprite.infoBox.depth = 20;
        sprite.displayInfo.depth = 20;
        return sprite;
    },

    //updates information about each player
    updatePlayer: function (player, data) {
        if(Object.keys(data.location).length != 0 && player.info.location.name !== data.location.name) {
            player.infoBox.setVisible(false);
            player.displayInfo.setVisible(false);
            player.x = player.spots[data.location.name].x;
            player.y = player.spots[data.location.name].y;
            player.infoBox.x = player.x;
            player.infoBox.y = player.y -60;
            player.displayInfo.x = player.infoBox.x - 120;
            player.displayInfo.y = player.infoBox.y - 40;
            // console.log("sprite moved");
        }

        //TO DO: if hp changes, move token on health bar
        if(player.info.damage != data.damage) {
            player.hpTracker.y = this.hpStart - 40*data.damage;
        }

        if((data.state == 0) && (player.info.state != 0)) {
            player.alpha = 0.4;
            player.hpTracker.alpha = 0.4;
            player.infoBox.alpha = 0.4;
            player.displayInfo.alpha = 0.4;
            player.x = this.startSpots[player.number-1][0];
            player.y = this.startSpots[player.number-1][1];
            player.infoBox.x = player.x;
            player.infoBox.y = player.y -60;
            player.displayInfo.x = player.infoBox.x - 120;
            player.displayInfo.y = player.infoBox.y - 40;
        }

        player.info = data;
        if(Object.keys(player.info.location).length == 0) {
            player.info.location.name = "None";
        }

        var nEquip = Object.keys(player.info.equipment).length;
        if(nEquip == 0) {
            player.info.equipment.list = "None";
        }
        else {
            player.info.equipment.list = "";
            for(var i = 0; i < nEquip; i++) {
                player.info.equipment.list += player.info.equipment[i].title;
                if(i < nEquip-1){
                    player.info.equipment.list += ", ";
                }
            }
        }

        player.displayInfo.setText([
            "Player: " + player.name,
            "Equipment: " + player.info.equipment.list
        ]);
    },

    //for each update, change parts of the board that need to be redrawn.
    updateBoard: function(data) {
        //loop through each player and see if there are things to update
        // console.log(data);
        this.allPlayersInfo = data.players;
        for(var i = 0; i < this.nPlayers; i++){
            var key = Object.keys(this.allPlayersInfo)[i];
            if(key === this.player.key) {
                //update self
                this.updatePlayer(this.player, this.allPlayersInfo[key]);
            }
            else {
                //update other players
                this.updatePlayer(this.otherPlayers[key], this.allPlayersInfo[key]);
            }
        }
    },
    //if player clicked and box is visible, make invisible. if box is invisible, make visible
    clickHandler: function (player)
    {
        if(player.infoBox.visible == false)
        {
            player.infoBox.setVisible(true);
            player.displayInfo.setVisible(true);
        }
        else
        {
            player.infoBox.setVisible(false);
            player.displayInfo.setVisible(false);
        }
    }
});<|MERGE_RESOLUTION|>--- conflicted
+++ resolved
@@ -227,14 +227,12 @@
         sprite.infoBox = this.add.image(750, 150, 'text');
         sprite.infoBox.setVisible(false);
         sprite.displayInfo = this.add.text(700, 50, " ", { font: '12px Arial', fill: '#FFFFFF', wordWrap: { width: 250, useAdvancedWrap: true }});
-<<<<<<< HEAD
+        
         sprite.displayInfo.setText(["Player: " + this.gameData.public.characters[0].name, "Dies At HP: " + this.gameData.public.characters[0].max_damage,
             "Player: " + this.gameData.public.characters[1].name, "Dies At HP: " + this.gameData.public.characters[1].max_damage,
             "Player: " + this.gameData.public.characters[2].name, "Dies At HP: " + this.gameData.public.characters[2].max_damage,
             "Player: " + this.gameData.public.characters[3].name, "Dies At HP: " + this.gameData.public.characters[3].max_damage
-=======
-        sprite.displayInfo.setText(["Player: Dies At HP:"
->>>>>>> 7756c562
+
             ]);
         sprite.displayInfo.setVisible(false);
         sprite.setInteractive();
