--- conflicted
+++ resolved
@@ -74,20 +74,12 @@
         if("private" in this.gameData) this.charInfo = this.gameData.private.character;
         this.allPlayersInfo = this.gameData.public.players;
 
-<<<<<<< HEAD
-        // DEBUGGING
-=======
-
->>>>>>> 39c71f69
         // console.log(this.charInfo);
         // console.log(typeof this.charInfo);
          console.log(this.gameData.public);
         // console.log(this.gameData.public.players);
         // console.log(this.gameData.private);
-<<<<<<< HEAD
-=======
-
->>>>>>> 39c71f69
+
     },
 
     //the preload function is where all images that will be used in the game are loaded into
@@ -97,7 +89,6 @@
 
         // load background and health bar
         this.load.svg('background', gfx + 'background.svg', {width: 1066, height: 600});
-<<<<<<< HEAD
         this.load.svg('popup', gfx + 'player-popup.svg', {width: 260.736, height: 91.000});
         this.load.svg('popup_left', gfx + 'player-popleft.svg', {width: 175.424, height: 84.961});
         this.load.svg('popup_right', gfx + 'player-popright.svg', {width: 175.424, height: 84.961});
@@ -105,13 +96,6 @@
         this.load.svg('health_popup', gfx + 'health-popup.svg', {width: 100, height: 335});
         this.load.image('summary', '/static/assets/scroll.png');
         this.load.image('info', '/static/assets/info.png');
-=======
-        this.load.image("customTip", "/static/assets/customTip.png");
-        this.load.image('text', '/static/assets/text.png');
-        this.load.image('health', '/static/assets/health.png');
-
-        this.load.image('arsenal', '/static/assets/arsenal.png');
->>>>>>> 39c71f69
 
         // load arsenal
         this.load.svg('arsenal', gfx + 'arsenal.svg', {width: 640, height: 125.683});
@@ -240,15 +224,9 @@
         var background = this.add.image(533, 300, 'background');
         background.setScale(1);
 
-<<<<<<< HEAD
         // Add healthbar
         this.healthBar = this.makeHealthBar();
         this.healthBar.on('clicked', this.clickHandler, this.box);
-=======
-        this.add.image(533, 537.5, 'arsenal');
-        this.box = this.makeBox();
-        this.box.on('clicked', this.clickHandler, this.box);
->>>>>>> 39c71f69
 
         // adds info button on upper right corner so people know they can click on things. Starts with popup open
         this.infoImg = this.add.image(830, 20, 'info');
@@ -298,12 +276,9 @@
             }
         }
 
-<<<<<<< HEAD
         // adds icon to let players see everything about everyone
         this.gameSummary = this.makeSummary();
         this.gameSummary.on('clicked', this.summaryHandler, this.gameSummary);
-=======
->>>>>>> 39c71f69
 
         //this is what makes the box appear when character is clicked. See function clickHandler below
         this.input.on('gameobjectup', function (pointer, gameObject) {
@@ -321,7 +296,6 @@
             //create the information box for the bottom left corner
             this.infoBox = this.add.image(104.500, 537.500, 'playerinfo').setScale(1);
 
-<<<<<<< HEAD
             //create the text variables
             var text = this.add.text(10, 450, '', {
                 font: '12px Palatino',
@@ -340,42 +314,18 @@
                 'Win Condition: ' + this.charInfo.win_cond_desc,
                 'Special Ability: ' + this.charInfo.special_desc
             ]);
-=======
-        // Adding placeholder text to go in equipment slots
-        this.equip_text = [];
-        this.num_equip_slots = 6;
-        for(var i = 0; i < this.num_equip_slots; i++)
-        {
-            this.equip_text[i] = this.add.text(235 + i*100, 537.5, '', {
-                font: '12px Arial',
-                fill: '#FFFFFF',
-                wordWrap: { width: 80, useAdvancedWrap: true }
-            });
-        }
-
-        //set the text for inside of the box
-        text.setText([
-            'Team: ' + this.infoBox.data.get('team'),
-            'Win Condition: ' + this.infoBox.data.get('win'), "\n",
-            'Special Ability: ' + this.infoBox.data.get('special')
-        ]);
->>>>>>> 39c71f69
 
             this.add.image(100, 366.975, "circle" + String(this.player.number)).setScale(1.025);
             this.add.image(100, 366.975, this.charInfo.name);
             this.add.image(60.442, 322.289, this.charInfo.name[0]);
             this.add.image(137.489, 412.722, String(this.charInfo.max_damage) + "hp");
 
-<<<<<<< HEAD
             //align the text inside of our information box
             Phaser.Display.Align.In.TopLeft(text, this.add.zone(110, 560, 200, 130));
         }
 
         // Display reveal button
         $('#reveal').show();
-=======
-
->>>>>>> 39c71f69
 
         // Initial update to synchronize spectators
         self.updateBoard(this.gameData.public);
@@ -419,7 +369,6 @@
 
     },
 
-<<<<<<< HEAD
     makeEquipment: function(card, i) {
 
             // Add equipment card image
@@ -438,22 +387,6 @@
             equip.displayInfo.setText([
                 "Equipment: " + card.title,
                 "Effect: " + card.desc
-=======
-    makeBox: function() {
-        var sprite  = this.add.image(966, 300, 'health');
-        sprite.infoBox = this.add.image(750, 150, 'text');
-        sprite.infoBox.setVisible(false);
-        sprite.infoBox.depth = 30;
-        sprite.displayInfo = this.add.text(700, 30, " ", { font: '12px Arial', fill: '#FFFFFF', wordWrap: { width: 250, useAdvancedWrap: true }});
-
-        sprite.displayInfo.setText(["Player: " + this.gameData.public.characters[0].name, "Dies At HP: " + this.gameData.public.characters[0].max_damage, "\n",
-            "Player: " + this.gameData.public.characters[1].name, "Dies At HP: " + this.gameData.public.characters[1].max_damage, "\n",
-            "Player: " + this.gameData.public.characters[2].name, "Dies At HP: " + this.gameData.public.characters[2].max_damage, "\n",
-            "Player: " + this.gameData.public.characters[3].name, "Dies At HP: " + this.gameData.public.characters[3].max_damage, "\n",
-            "Player: " + this.gameData.public.characters[4].name, "Dies At HP: " + this.gameData.public.characters[4].max_damage
-
-
->>>>>>> 39c71f69
             ]);
             equip.displayInfo.setVisible(false);
             equip.displayInfo.depth = 30;
@@ -705,7 +638,6 @@
             player.displayInfo.y = player.infoBox.y - 40;
         }
 
-<<<<<<< HEAD
         // Update arsenal
         var datasize = data.equipment.length;
         if(this.player && player == this.player) {
@@ -760,27 +692,6 @@
         }
 
         // Update player info to contain new data
-=======
-        ////////////////////////////////////////////////////////////////
-        // First check if player is this.player - yourself
-        // For loop through the equipment, putting each text in the right location
-
-        var datasize = Object.keys(data.equipment).length;
-        if(player == this.player) {
-
-            // Set equip text in box to name of equipment
-            for(var i = 0; i < datasize; i++) {
-                this.equip_text[i].setText([data.equipment[i].title]);
-            }
-
-            // Empty equip text in rest of boxes
-            for(var i = datasize; i < this.num_equip_slots; i++) {
-                this.equip_text[i].setText([""]);
-            }
-        }
-
-
->>>>>>> 39c71f69
         player.info = data;
 
         // Update infobox
