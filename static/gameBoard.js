--- conflicted
+++ resolved
@@ -169,9 +169,6 @@
         this.load.image('Anon', '/static/assets/anon.png');
         //this.load.svg('Allie', '/static/assets/Allie.svg', {width: 123, height: 123});
 
-        // Load arsenal images
-        this.load.image('Arsenal Box', '/static/assets/arsenalbox.png');
-
         //display popups
         this.load.svg('gameOver', '/static/assets/gameOver.svg', {width: 642, height: 590});
         this.load.svg('gameSummary', '/static/assets/gameSummary.svg', {width: 608.184, height: 590});
@@ -190,6 +187,7 @@
         this.load.svg('Advent', gfx + 'advent.svg', {width: 90, height: 90});
         this.load.svg('Banana Peel', gfx + 'banana-peel.svg', {width: 90, height: 90});
         this.load.svg('Blessing', gfx + 'blessing.svg', {width: 90, height: 90});
+        this.load.svg('Bloodthirsty Spider', gfx + 'blood-thirsty-spider.svg', {width: 90, height: 90});
         this.load.svg('Butcher Knife', gfx + 'butcher-knife.svg', {width: 90, height: 90});
         this.load.svg('Chainsaw', gfx + 'chainsaw.svg', {width: 90, height: 90});
         this.load.svg('Chocolate', gfx + 'chocolate.svg', {width: 90, height: 90});
@@ -292,10 +290,6 @@
             // Add arsenal to screen
             this.num_equip_slots = 6;
             this.add.image(533, 537.5, 'arsenal').setScale(1);
-            for(var i = 0; i < this.num_equip_slots; i++)
-            {
-                this.add.image(265 + i*107.450, 550, 'Arsenal Box');
-            }
 
             //create the information box for the bottom left corner
             this.infoBox = this.add.image(104.500, 537.500, 'playerinfo').setScale(1);
@@ -779,7 +773,9 @@
     {
         card.cardText.visible = false;
 
-        card.charImage.visible = false;
+        if(card.char) {
+            card.charImage.visible = false;
+        }
 
         card.visible = false;
     },
@@ -845,27 +841,16 @@
     onDraw: function(cardInfo) {
         var cardsOut = this.cards.nDrawn;
 
-<<<<<<< HEAD
-        if(cardInfo.color == 0) {
+        if(cardInfo.color == "White") {
             this.cards.cardsDrawn[cardsOut] = this.add.image(300, 375, "whitecard");
             this.cards.cardsDrawn[cardsOut].cardText = this.add.text(235, 375, " ", { font: '10px Palatino', fill: '#000000', wordWrap: { width: 139, useAdvancedWrap: true }});
             this.cards.cardsDrawn[cardsOut].charImage = this.add.image(300, 325, cardInfo.title);
         }
 
-        else if (cardInfo.color == 1) {
+        else if (cardInfo.color == "Black") {
             this.cards.cardsDrawn[cardsOut] = this.add.image(300, 375, "blackcard");
             this.cards.cardsDrawn[cardsOut].cardText = this.add.text(235, 375, " ", { font: '10px Palatino', fill: '#FFFFFF', wordWrap: { width: 139, useAdvancedWrap: true }});
             this.cards.cardsDrawn[cardsOut].charImage = this.add.image(300, 325, cardInfo.title);
-=======
-        if(cardInfo.color === "White") {
-            this.cards.cardsDrawn[cardsOut] = this.add.image(281.321, 368.964, "whitecard");
-            this.cards.cardsDrawn[cardsOut].cardText = this.add.text(211.654, 365.668, " ", { font: '10px Palatino', fill: '#000000', wordWrap: { width: 139, useAdvancedWrap: true }});
-        }
-
-        else if (cardInfo.color === "Black") {
-            this.cards.cardsDrawn[cardsOut] = this.add.image(281.321, 368.964, "blackcard");
-            this.cards.cardsDrawn[cardsOut].cardText = this.add.text(211.654, 365.668, " ", { font: '10px Palatino', fill: '#FFFFFF', wordWrap: { width: 139, useAdvancedWrap: true }});
->>>>>>> 659bae0c
         }
         else {
             this.cards.cardsDrawn[cardsOut] = this.add.image(300, 375, "greencard");
@@ -881,7 +866,7 @@
         else {
           type = "Single Use";
         }
-        this.cards.cardsDrawn[cardsOut].char = false;
+        this.cards.cardsDrawn[cardsOut].char = true;
         this.cards.cardsDrawn[cardsOut].cardText.setText([
             cardInfo.title,
             type,
@@ -899,8 +884,8 @@
 
         this.cards.cardsDrawn[cardsOut] = this.add.image(300, 375, "redcard");
         this.cards.cardsDrawn[cardsOut].char = true;
-        this.cards.cardsDrawn[cardsOut].charImage = this.add.image(300, 325, charInfo.player.character.name).setScale(.75);
-        this.cards.cardsDrawn[cardsOut].cardText = this.add.text(235, 375, " ", { font: '10px Palatino', fill: '#FFFFFF', wordWrap: { width: 139, useAdvancedWrap: true }});
+        this.cards.cardsDrawn[cardsOut].charImage = this.add.image(300, 285, charInfo.player.character.name).setScale(.75);
+        this.cards.cardsDrawn[cardsOut].cardText = this.add.text(235, 345, " ", { font: '10px Palatino', fill: '#FFFFFF', wordWrap: { width: 139, useAdvancedWrap: true }});
 
         this.cards.cardsDrawn[cardsOut].cardText.setText([
             charInfo.player.character.name,
