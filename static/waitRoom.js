// this is the scene that will be used in the waiting room, i.e. before the game starts
var WaitingRoom = new Phaser.Class ({
    Extends: Phaser.Scene,

    initialize:

    function Room () {
        Phaser.Scene.call(this, {key: 'menu'});
    },
    preload: function () {
        // url where gfx resources are stored
        var gfx = "https://s3.amazonaws.com/shadowhunters.gfxresources/";
<<<<<<< HEAD
        this.load.svg('background', gfx + 'background.svg', {width: 1066, height: 600});
=======
        this.load.image('background', gfx + 'background-1066.png');
>>>>>>> 5d5c9638
    },

    create: function () {
        var self = this;

        //this resizes the background image to fit into our canvas
        var background = this.add.image(533, 300, 'background');
        background.setScale(1);
        //background.displayWidth = this.sys.canvas.width;
        //background.displayHeight = this.sys.canvas.height;

        //SOCKET CALL! if game start button pressed, then we switch scenes and go to the game board
        socket.on("game_start", function (data) {
            $('#start').remove();
            var html = '<p id="wait">Waiting...</p>';
            $('#game').append(html);
            self.scene.start('board', data);
        });
    }
});<|MERGE_RESOLUTION|>--- conflicted
+++ resolved
@@ -10,11 +10,7 @@
     preload: function () {
         // url where gfx resources are stored
         var gfx = "https://s3.amazonaws.com/shadowhunters.gfxresources/";
-<<<<<<< HEAD
         this.load.svg('background', gfx + 'background.svg', {width: 1066, height: 600});
-=======
-        this.load.image('background', gfx + 'background-1066.png');
->>>>>>> 5d5c9638
     },
 
     create: function () {
@@ -29,8 +25,6 @@
         //SOCKET CALL! if game start button pressed, then we switch scenes and go to the game board
         socket.on("game_start", function (data) {
             $('#start').remove();
-            var html = '<p id="wait">Waiting...</p>';
-            $('#game').append(html);
             self.scene.start('board', data);
         });
     }
